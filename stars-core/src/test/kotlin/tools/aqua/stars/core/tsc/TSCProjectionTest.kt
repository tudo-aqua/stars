/*
 * Copyright 2023-2025 The STARS Project Authors
 * SPDX-License-Identifier: Apache-2.0
 *
 * Licensed under the Apache License, Version 2.0 (the "License");
 * you may not use this file except in compliance with the License.
 * You may obtain a copy of the License at
 *
 *     http://www.apache.org/licenses/LICENSE-2.0
 *
 * Unless required by applicable law or agreed to in writing, software
 * distributed under the License is distributed on an "AS IS" BASIS,
 * WITHOUT WARRANTIES OR CONDITIONS OF ANY KIND, either express or implied.
 * See the License for the specific language governing permissions and
 * limitations under the License.
 */

package tools.aqua.stars.core.tsc

import kotlin.test.Test
import kotlin.test.assertNotNull
import tools.aqua.stars.core.*
import tools.aqua.stars.core.tsc.builder.tsc

/** Tests for projections. */
class TSCProjectionTest {

  /**
   * This test check that with two existing projections in the TSC, exactly two projections are
   * returned by 'TSCNode.buildProjections'.
   */
  @Test
  fun testSimpleProjectionBuilding() {
    val projection1 = "projection1"
    val projection2 = "projection2"
    val tsc =
<<<<<<< HEAD
        tsc<SimpleEntity, SimpleTickData, SimpleTickDataUnit, SimpleTickDataDifference> {
=======
        tsc<
            SimpleEntity,
            SimpleTickData,
            SimpleSegment,
            SimpleTickDataUnit,
            SimpleTickDataDifference,
        > {
>>>>>>> 2619036d
          all("root") {
            projections {
              projection(projection1)
              projection(projection2)
            }
          }
        }

    val projections = tsc.buildProjections()
    // Check that exactly two projections are produced
    assert(projections.size == 2)
    // Check that the projections are correctly represented in their respective TSCProjection class
    assert(projections.any { it.identifier == projection1 })
    assert(projections.any { it.identifier == projection2 })
  }

  /**
   * This test checks that the ignore list, which is given as a parameter to
   * 'TSCNode.buildProjections', is working correctly.
   */
  @Test
  fun testProjectionBuildingWithIgnoreList() {
    val projection1 = "projection1"
    val projection2 = "projection2"
    val tsc =
<<<<<<< HEAD
        tsc<SimpleEntity, SimpleTickData, SimpleTickDataUnit, SimpleTickDataDifference> {
=======
        tsc<
            SimpleEntity,
            SimpleTickData,
            SimpleSegment,
            SimpleTickDataUnit,
            SimpleTickDataDifference,
        > {
>>>>>>> 2619036d
          all("root") {
            projections {
              projection(projection1)
              projection(projection2)
            }
          }
        }

    var projections = tsc.buildProjections()
    // Check that exactly two projections are produced
    assert(projections.size == 2)
    // Check that the projections are correctly represented in their respective TSCProjection class
    assert(projections.any { it.identifier == projection1 })
    assert(projections.any { it.identifier == projection2 })

    // Check empty ignore list. The projections should not be filtered
    projections = tsc.buildProjections(emptyList())
    // Check that exactly two projections are produced
    assert(projections.size == 2)
    // Check that the projections are correctly represented in their respective TSCProjection class
    assert(projections.any { it.identifier == projection1 })
    assert(projections.any { it.identifier == projection2 })

    // Check ignore list with projection 1 to be ignored
    projections = tsc.buildProjections(listOf(projection1))
    // Check that exactly one projection is produced
    assert(projections.size == 1)
    // Check that projection 1 is not included, while projection 2 is still in the result
    assert(!projections.any { it.identifier == projection1 })
    assert(projections.any { it.identifier == projection2 })

    // Check ignore list with projection 2 to be ignored
    projections = tsc.buildProjections(listOf(projection2))
    // Check that exactly one projection is produced
    assert(projections.size == 1)
    // Check that projection 2 is not included, while projection 1 is still in the result
    assert(projections.any { it.identifier == projection1 })
    assert(!projections.any { it.identifier == projection2 })

    // Check ignore list with both projections to be ignored
    projections = tsc.buildProjections(listOf(projection1, projection2))
    // Check that exactly zero projections are produced
    assert(projections.isEmpty())
    // Check that projection 2 is not included, while projection 1 is still in the result
    assert(!projections.any { it.identifier == projection1 })
    assert(!projections.any { it.identifier == projection2 })
  }

  /**
   * This test checks that no projections are returned by 'TSCNode.buildProjections' when no
   * projections are defined in the TSC.
   */
  @Test
  fun testNoExistingProjections() {
    val tsc =
<<<<<<< HEAD
        tsc<SimpleEntity, SimpleTickData, SimpleTickDataUnit, SimpleTickDataDifference> {
=======
        tsc<
            SimpleEntity,
            SimpleTickData,
            SimpleSegment,
            SimpleTickDataUnit,
            SimpleTickDataDifference,
        > {
>>>>>>> 2619036d
          all("root")
        }

    val projections = tsc.buildProjections()
    // Check that exactly two projections are produced
    assert(projections.isEmpty())
  }

  /** This test check that projection correctly split the TSC. */
  @Test
  fun testComplexProjectionBuilding() {
    val projectionAll = "projection_all"
    val projectionSub1 = "projection_sub1"
    val projectionSub2 = "projection_sub2"
    val tsc =
<<<<<<< HEAD
        tsc<SimpleEntity, SimpleTickData, SimpleTickDataUnit, SimpleTickDataDifference> {
=======
        tsc<
            SimpleEntity,
            SimpleTickData,
            SimpleSegment,
            SimpleTickDataUnit,
            SimpleTickDataDifference,
        > {
>>>>>>> 2619036d
          any("root") {
            projections {
              projectionRecursive(projectionAll)
              projection(projectionSub1)
              projection(projectionSub2)
            }

            all("all") {
              projections { projectionRecursive(projectionSub1) }

              // Should be included in the projectionAll and in the projectionSub1.
              leaf("leaf_all_1")
              leaf("leaf_all_2")
            }

            exclusive("exclusive") {
              projections { projectionRecursive(projectionSub2) }

              // Should be included in the projectionAll and in the projectionSub2.
              leaf("leaf_exclusive_1")
              leaf("leaf_exclusive_2")
            }
          }
        }

    val projections = tsc.buildProjections()

    // Check that the projections are correctly represented in their respective TSCProjection class
    val projectionAllTSC = projections.find { it.identifier == projectionAll }
    val projectionSub1TSC = projections.find { it.identifier == projectionSub1 }
    val projectionSub2TSC = projections.find { it.identifier == projectionSub2 }
    assertNotNull(projectionAllTSC)
    assertNotNull(projectionSub1TSC)
    assertNotNull(projectionSub2TSC)

    // Check that no more projections are produced
    assert(projections.size == 3)

    // Assert the "all" projection contains both leafs
    val expectedLabelsAll =
        listOf(
            "root",
            "all",
            "leaf_all_1",
            "leaf_all_2",
            "exclusive",
            "leaf_exclusive_1",
            "leaf_exclusive_2",
        )
    assert(projectionAllTSC.map { it.label } == expectedLabelsAll)

    val expectedLabelsSub1 = listOf("root", "all", "leaf_all_1", "leaf_all_2")
    assert(projectionSub1TSC.map { it.label } == expectedLabelsSub1)

    val expectedLabelsSub2 = listOf("root", "exclusive", "leaf_exclusive_1", "leaf_exclusive_2")
    assert(projectionSub2TSC.map { it.label } == expectedLabelsSub2)
  }
}<|MERGE_RESOLUTION|>--- conflicted
+++ resolved
@@ -34,17 +34,8 @@
     val projection1 = "projection1"
     val projection2 = "projection2"
     val tsc =
-<<<<<<< HEAD
-        tsc<SimpleEntity, SimpleTickData, SimpleTickDataUnit, SimpleTickDataDifference> {
-=======
-        tsc<
-            SimpleEntity,
-            SimpleTickData,
-            SimpleSegment,
-            SimpleTickDataUnit,
-            SimpleTickDataDifference,
+        tsc<SimpleEntity, SimpleTickData, SimpleTickDataUnit, SimpleTickDataDifference,
         > {
->>>>>>> 2619036d
           all("root") {
             projections {
               projection(projection1)
@@ -70,17 +61,8 @@
     val projection1 = "projection1"
     val projection2 = "projection2"
     val tsc =
-<<<<<<< HEAD
-        tsc<SimpleEntity, SimpleTickData, SimpleTickDataUnit, SimpleTickDataDifference> {
-=======
-        tsc<
-            SimpleEntity,
-            SimpleTickData,
-            SimpleSegment,
-            SimpleTickDataUnit,
-            SimpleTickDataDifference,
+        tsc<SimpleEntity, SimpleTickData, SimpleTickDataUnit, SimpleTickDataDifference,
         > {
->>>>>>> 2619036d
           all("root") {
             projections {
               projection(projection1)
@@ -136,17 +118,8 @@
   @Test
   fun testNoExistingProjections() {
     val tsc =
-<<<<<<< HEAD
-        tsc<SimpleEntity, SimpleTickData, SimpleTickDataUnit, SimpleTickDataDifference> {
-=======
-        tsc<
-            SimpleEntity,
-            SimpleTickData,
-            SimpleSegment,
-            SimpleTickDataUnit,
-            SimpleTickDataDifference,
+        tsc<SimpleEntity, SimpleTickData, SimpleTickDataUnit, SimpleTickDataDifference,
         > {
->>>>>>> 2619036d
           all("root")
         }
 
@@ -162,17 +135,8 @@
     val projectionSub1 = "projection_sub1"
     val projectionSub2 = "projection_sub2"
     val tsc =
-<<<<<<< HEAD
-        tsc<SimpleEntity, SimpleTickData, SimpleTickDataUnit, SimpleTickDataDifference> {
-=======
-        tsc<
-            SimpleEntity,
-            SimpleTickData,
-            SimpleSegment,
-            SimpleTickDataUnit,
-            SimpleTickDataDifference,
+        tsc<SimpleEntity, SimpleTickData, SimpleTickDataUnit, SimpleTickDataDifference,
         > {
->>>>>>> 2619036d
           any("root") {
             projections {
               projectionRecursive(projectionAll)

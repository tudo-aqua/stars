/*
 * Copyright 2023-2025 The STARS Project Authors
 * SPDX-License-Identifier: Apache-2.0
 *
 * Licensed under the Apache License, Version 2.0 (the "License");
 * you may not use this file except in compliance with the License.
 * You may obtain a copy of the License at
 *
 *     http://www.apache.org/licenses/LICENSE-2.0
 *
 * Unless required by applicable law or agreed to in writing, software
 * distributed under the License is distributed on an "AS IS" BASIS,
 * WITHOUT WARRANTIES OR CONDITIONS OF ANY KIND, either express or implied.
 * See the License for the specific language governing permissions and
 * limitations under the License.
 */

package tools.aqua.stars.core.tsc

import kotlin.test.Test
import tools.aqua.stars.core.*
import tools.aqua.stars.core.tsc.builder.tsc

/** Test class for TSC iterator. */
class TSCIteratorTest {
  /** Test TSC Iterator. */
  @Test
  fun `Test TSC Iterator`() {
    val tsc =
<<<<<<< HEAD
        tsc<SimpleEntity, SimpleTickData, SimpleTickDataUnit, SimpleTickDataDifference> {
=======
        tsc<
            SimpleEntity,
            SimpleTickData,
            SimpleSegment,
            SimpleTickDataUnit,
            SimpleTickDataDifference,
        > {
>>>>>>> 2619036d
          all("root") {
            exclusive("exclusive") {
              leaf("leaf_exclusive_1")
              leaf("leaf_exclusive_2")
            }

            any("any") {
              leaf("leaf_any_1")
              leaf("leaf_any_2")

              bounded("bounded", 1 to 2) {
                leaf("leaf_bounded_1")
                leaf("leaf_bounded_2")
                leaf("leaf_bounded_3")
              }
            }
          }
        }

    val expectedLabels =
        listOf(
            "root",
            "exclusive",
            "leaf_exclusive_1",
            "leaf_exclusive_2",
            "any",
            "leaf_any_1",
            "leaf_any_2",
            "bounded",
            "leaf_bounded_1",
            "leaf_bounded_2",
            "leaf_bounded_3",
        )
    val iteratorLabels = tsc.map { it.label }

    assert(expectedLabels == iteratorLabels)
  }
}<|MERGE_RESOLUTION|>--- conflicted
+++ resolved
@@ -27,17 +27,8 @@
   @Test
   fun `Test TSC Iterator`() {
     val tsc =
-<<<<<<< HEAD
-        tsc<SimpleEntity, SimpleTickData, SimpleTickDataUnit, SimpleTickDataDifference> {
-=======
-        tsc<
-            SimpleEntity,
-            SimpleTickData,
-            SimpleSegment,
-            SimpleTickDataUnit,
-            SimpleTickDataDifference,
+        tsc<SimpleEntity, SimpleTickData, SimpleTickDataUnit, SimpleTickDataDifference,
         > {
->>>>>>> 2619036d
           all("root") {
             exclusive("exclusive") {
               leaf("leaf_exclusive_1")

--- conflicted
+++ resolved
@@ -30,17 +30,8 @@
   @Test
   fun `Test empty TSC`() {
     assertThrows<IllegalStateException> {
-<<<<<<< HEAD
-      tsc<SimpleEntity, SimpleTickData, SimpleTickDataUnit, SimpleTickDataDifference>()
-=======
-      tsc<
-          SimpleEntity,
-          SimpleTickData,
-          SimpleSegment,
-          SimpleTickDataUnit,
-          SimpleTickDataDifference,
+      tsc<SimpleEntity, SimpleTickData, SimpleTickDataUnit, SimpleTickDataDifference,
       >()
->>>>>>> 2619036d
     }
   }
 
@@ -49,17 +40,8 @@
   @Test
   fun `Test TSC with single all node`() {
     val tsc =
-<<<<<<< HEAD
-        tsc<SimpleEntity, SimpleTickData, SimpleTickDataUnit, SimpleTickDataDifference>() {
-=======
-        tsc<
-            SimpleEntity,
-            SimpleTickData,
-            SimpleSegment,
-            SimpleTickDataUnit,
-            SimpleTickDataDifference,
-        >() {
->>>>>>> 2619036d
+        tsc<SimpleEntity, SimpleTickData, SimpleTickDataUnit, SimpleTickDataDifference,
+        >() {
           all("all")
         }
     assertEquals("all(0..0)", tsc.toString())
@@ -69,17 +51,8 @@
   @Test
   fun `Test TSC with single any node`() {
     val tsc =
-<<<<<<< HEAD
-        tsc<SimpleEntity, SimpleTickData, SimpleTickDataUnit, SimpleTickDataDifference>() {
-=======
-        tsc<
-            SimpleEntity,
-            SimpleTickData,
-            SimpleSegment,
-            SimpleTickDataUnit,
-            SimpleTickDataDifference,
-        >() {
->>>>>>> 2619036d
+        tsc<SimpleEntity, SimpleTickData, SimpleTickDataUnit, SimpleTickDataDifference,
+        >() {
           any("any")
         }
     assertEquals("any(1..0)", tsc.toString())
@@ -91,17 +64,8 @@
   @Test
   fun `Test TSC with single exclusive node`() {
     val tsc =
-<<<<<<< HEAD
-        tsc<SimpleEntity, SimpleTickData, SimpleTickDataUnit, SimpleTickDataDifference>() {
-=======
-        tsc<
-            SimpleEntity,
-            SimpleTickData,
-            SimpleSegment,
-            SimpleTickDataUnit,
-            SimpleTickDataDifference,
-        >() {
->>>>>>> 2619036d
+        tsc<SimpleEntity, SimpleTickData, SimpleTickDataUnit, SimpleTickDataDifference,
+        >() {
           exclusive("exclusive")
         }
     assertEquals("exclusive(1..1)", tsc.toString())
@@ -113,17 +77,8 @@
   @Test
   fun `Test TSC with single bounded node with bounds (2,3) and no children`() {
     val tsc =
-<<<<<<< HEAD
-        tsc<SimpleEntity, SimpleTickData, SimpleTickDataUnit, SimpleTickDataDifference>() {
-=======
-        tsc<
-            SimpleEntity,
-            SimpleTickData,
-            SimpleSegment,
-            SimpleTickDataUnit,
-            SimpleTickDataDifference,
-        >() {
->>>>>>> 2619036d
+        tsc<SimpleEntity, SimpleTickData, SimpleTickDataUnit, SimpleTickDataDifference,
+        >() {
           bounded("bounded", 2 to 3)
         }
     assertEquals("bounded(2..3)", tsc.toString())
@@ -133,17 +88,8 @@
   @Test
   fun `Test TSC with single leaf node`() {
     val tsc =
-<<<<<<< HEAD
-        tsc<SimpleEntity, SimpleTickData, SimpleTickDataUnit, SimpleTickDataDifference>() {
-=======
-        tsc<
-            SimpleEntity,
-            SimpleTickData,
-            SimpleSegment,
-            SimpleTickDataUnit,
-            SimpleTickDataDifference,
-        >() {
->>>>>>> 2619036d
+        tsc<SimpleEntity, SimpleTickData, SimpleTickDataUnit, SimpleTickDataDifference,
+        >() {
           leaf("leaf")
         }
     assertEquals("leaf", tsc.toString())
@@ -153,17 +99,8 @@
   @Test
   fun `Test TSC with single optional node`() {
     val tsc =
-<<<<<<< HEAD
-        tsc<SimpleEntity, SimpleTickData, SimpleTickDataUnit, SimpleTickDataDifference>() {
-=======
-        tsc<
-            SimpleEntity,
-            SimpleTickData,
-            SimpleSegment,
-            SimpleTickDataUnit,
-            SimpleTickDataDifference,
-        >() {
->>>>>>> 2619036d
+        tsc<SimpleEntity, SimpleTickData, SimpleTickDataUnit, SimpleTickDataDifference,
+        >() {
           optional("optional")
         }
     assertEquals("optional(0..0)", tsc.toString())
@@ -179,17 +116,8 @@
   @Test
   fun `Test TSC with all node and 3 children`() {
     val tsc =
-<<<<<<< HEAD
-        tsc<SimpleEntity, SimpleTickData, SimpleTickDataUnit, SimpleTickDataDifference>() {
-=======
-        tsc<
-            SimpleEntity,
-            SimpleTickData,
-            SimpleSegment,
-            SimpleTickDataUnit,
-            SimpleTickDataDifference,
-        >() {
->>>>>>> 2619036d
+        tsc<SimpleEntity, SimpleTickData, SimpleTickDataUnit, SimpleTickDataDifference,
+        >() {
           all("all") {
             leaf("leaf_1")
             leaf("leaf_2")
@@ -206,17 +134,8 @@
   @Test
   fun `Test TSC with exclusive node and 3 children`() {
     val tsc =
-<<<<<<< HEAD
-        tsc<SimpleEntity, SimpleTickData, SimpleTickDataUnit, SimpleTickDataDifference>() {
-=======
-        tsc<
-            SimpleEntity,
-            SimpleTickData,
-            SimpleSegment,
-            SimpleTickDataUnit,
-            SimpleTickDataDifference,
-        >() {
->>>>>>> 2619036d
+        tsc<SimpleEntity, SimpleTickData, SimpleTickDataUnit, SimpleTickDataDifference,
+        >() {
           exclusive("exclusive") {
             leaf("leaf_1")
             leaf("leaf_2")
@@ -230,17 +149,8 @@
   @Test
   fun `Test TSC with any node and 3 children`() {
     val tsc =
-<<<<<<< HEAD
-        tsc<SimpleEntity, SimpleTickData, SimpleTickDataUnit, SimpleTickDataDifference>() {
-=======
-        tsc<
-            SimpleEntity,
-            SimpleTickData,
-            SimpleSegment,
-            SimpleTickDataUnit,
-            SimpleTickDataDifference,
-        >() {
->>>>>>> 2619036d
+        tsc<SimpleEntity, SimpleTickData, SimpleTickDataUnit, SimpleTickDataDifference,
+        >() {
           any("any") {
             leaf("leaf_1")
             leaf("leaf_2")
@@ -257,17 +167,8 @@
   @Test
   fun `Test TSC with bounded node, with bounds (2,3) and 3 children`() {
     val tsc =
-<<<<<<< HEAD
-        tsc<SimpleEntity, SimpleTickData, SimpleTickDataUnit, SimpleTickDataDifference>() {
-=======
-        tsc<
-            SimpleEntity,
-            SimpleTickData,
-            SimpleSegment,
-            SimpleTickDataUnit,
-            SimpleTickDataDifference,
-        >() {
->>>>>>> 2619036d
+        tsc<SimpleEntity, SimpleTickData, SimpleTickDataUnit, SimpleTickDataDifference,
+        >() {
           bounded("bounded", 2 to 3) {
             leaf("leaf_1")
             leaf("leaf_2")
@@ -284,17 +185,8 @@
   @Test
   fun `Test TSC with optional node and 3 children`() {
     val tsc =
-<<<<<<< HEAD
-        tsc<SimpleEntity, SimpleTickData, SimpleTickDataUnit, SimpleTickDataDifference>() {
-=======
-        tsc<
-            SimpleEntity,
-            SimpleTickData,
-            SimpleSegment,
-            SimpleTickDataUnit,
-            SimpleTickDataDifference,
-        >() {
->>>>>>> 2619036d
+        tsc<SimpleEntity, SimpleTickData, SimpleTickDataUnit, SimpleTickDataDifference,
+        >() {
           optional("optional") {
             leaf("leaf_1")
             leaf("leaf_2")
@@ -314,17 +206,8 @@
   @Test
   fun `Test TSC with all node and 1 child node with 2 children`() {
     val tsc =
-<<<<<<< HEAD
-        tsc<SimpleEntity, SimpleTickData, SimpleTickDataUnit, SimpleTickDataDifference>() {
-=======
-        tsc<
-            SimpleEntity,
-            SimpleTickData,
-            SimpleSegment,
-            SimpleTickDataUnit,
-            SimpleTickDataDifference,
-        >() {
->>>>>>> 2619036d
+        tsc<SimpleEntity, SimpleTickData, SimpleTickDataUnit, SimpleTickDataDifference,
+        >() {
           all("all") {
             any("any") {
               leaf("leaf_1")

/*
 * Copyright 2023-2025 The STARS Project Authors
 * SPDX-License-Identifier: Apache-2.0
 *
 * Licensed under the Apache License, Version 2.0 (the "License");
 * you may not use this file except in compliance with the License.
 * You may obtain a copy of the License at
 *
 *     http://www.apache.org/licenses/LICENSE-2.0
 *
 * Unless required by applicable law or agreed to in writing, software
 * distributed under the License is distributed on an "AS IS" BASIS,
 * WITHOUT WARRANTIES OR CONDITIONS OF ANY KIND, either express or implied.
 * See the License for the specific language governing permissions and
 * limitations under the License.
 */

package tools.aqua.stars.core.tsc

import kotlin.test.Test
import kotlin.test.assertFailsWith
import tools.aqua.stars.core.*
import tools.aqua.stars.core.tsc.builder.tsc

/** Test class for duplicated labels in TSC. */
class TSCDuplicatedLabelsTest {
  // region node labels
  /** Test duplicated node labels on same level throwing exception. */
  @Test
  fun `Test duplicated node labels on same level throwing exception`() {
    assertFailsWith<IllegalStateException> {
<<<<<<< HEAD
      tsc<SimpleEntity, SimpleTickData, SimpleTickDataUnit, SimpleTickDataDifference> {
=======
      tsc<
          SimpleEntity,
          SimpleTickData,
          SimpleSegment,
          SimpleTickDataUnit,
          SimpleTickDataDifference,
      > {
>>>>>>> 2619036d
        all("root") {
          projections { projection("all") }

          any("label")

          optional("label")
        }
      }
    }
  }

  /** Test duplicated node labels on different levels throwing no exception. */
  @Test
  fun `Test duplicated node labels on different levels throwing no exception`() {
    tsc<SimpleEntity, SimpleTickData, SimpleTickDataUnit, SimpleTickDataDifference> {
      all("root") {
        projections { projection("all") }

        any("label") { optional("label") }
      }
    }
  }

  // endregion
  // region projection labels
  /** Test duplicated projection labels on same level throwing exception. */
  @Test
  fun `Test duplicated projection labels on same level throwing exception`() {
    assertFailsWith<IllegalStateException> {
<<<<<<< HEAD
      tsc<SimpleEntity, SimpleTickData, SimpleTickDataUnit, SimpleTickDataDifference> {
=======
      tsc<
          SimpleEntity,
          SimpleTickData,
          SimpleSegment,
          SimpleTickDataUnit,
          SimpleTickDataDifference,
      > {
>>>>>>> 2619036d
        all("root") {
          projections {
            projection("P1")
            projection("P1")
          }
        }
      }
    }
  }

  /** Test duplicated projection labels on different levels throwing no exception. */
  @Test
  fun `Test duplicated projection labels on same level throwing exception 2`() {
    assertFailsWith<IllegalStateException> {
<<<<<<< HEAD
      tsc<SimpleEntity, SimpleTickData, SimpleTickDataUnit, SimpleTickDataDifference> {
=======
      tsc<
          SimpleEntity,
          SimpleTickData,
          SimpleSegment,
          SimpleTickDataUnit,
          SimpleTickDataDifference,
      > {
>>>>>>> 2619036d
        all("root") {
          projections {
            projection("P1")
            projectionRecursive("P1")
          }
        }
      }
    }
  }

  // endregion
  // region monitor labels
  /** Test duplicated monitor labels on same level throwing exception. */
  @Test
  fun `Test duplicated monitor labels on same level throwing exception`() {
    assertFailsWith<IllegalStateException> {
<<<<<<< HEAD
      tsc<SimpleEntity, SimpleTickData, SimpleTickDataUnit, SimpleTickDataDifference> {
=======
      tsc<
          SimpleEntity,
          SimpleTickData,
          SimpleSegment,
          SimpleTickDataUnit,
          SimpleTickDataDifference,
      > {
>>>>>>> 2619036d
        all("root") {
          monitors {
            monitor("monitor1") { _ -> true }
            monitor("monitor1") { _ -> true }
          }
        }
      }
    }
  }

  /** Test duplicated monitor labels on different levels throwing no exception. */
  @Test
  fun `Test duplicated monitor labels on different levels throwing no exception`() {
    tsc<SimpleEntity, SimpleTickData, SimpleTickDataUnit, SimpleTickDataDifference> {
      all("root") {
        monitors { monitor("monitor1") { _ -> true } }

        any("label") { monitors { monitor("monitor1") { _ -> true } } }
      }
    }
  }
}<|MERGE_RESOLUTION|>--- conflicted
+++ resolved
@@ -29,17 +29,8 @@
   @Test
   fun `Test duplicated node labels on same level throwing exception`() {
     assertFailsWith<IllegalStateException> {
-<<<<<<< HEAD
-      tsc<SimpleEntity, SimpleTickData, SimpleTickDataUnit, SimpleTickDataDifference> {
-=======
-      tsc<
-          SimpleEntity,
-          SimpleTickData,
-          SimpleSegment,
-          SimpleTickDataUnit,
-          SimpleTickDataDifference,
+      tsc<SimpleEntity, SimpleTickData, SimpleTickDataUnit, SimpleTickDataDifference,
       > {
->>>>>>> 2619036d
         all("root") {
           projections { projection("all") }
 
@@ -69,17 +60,8 @@
   @Test
   fun `Test duplicated projection labels on same level throwing exception`() {
     assertFailsWith<IllegalStateException> {
-<<<<<<< HEAD
-      tsc<SimpleEntity, SimpleTickData, SimpleTickDataUnit, SimpleTickDataDifference> {
-=======
-      tsc<
-          SimpleEntity,
-          SimpleTickData,
-          SimpleSegment,
-          SimpleTickDataUnit,
-          SimpleTickDataDifference,
+      tsc<SimpleEntity, SimpleTickData, SimpleTickDataUnit, SimpleTickDataDifference,
       > {
->>>>>>> 2619036d
         all("root") {
           projections {
             projection("P1")
@@ -94,17 +76,8 @@
   @Test
   fun `Test duplicated projection labels on same level throwing exception 2`() {
     assertFailsWith<IllegalStateException> {
-<<<<<<< HEAD
-      tsc<SimpleEntity, SimpleTickData, SimpleTickDataUnit, SimpleTickDataDifference> {
-=======
-      tsc<
-          SimpleEntity,
-          SimpleTickData,
-          SimpleSegment,
-          SimpleTickDataUnit,
-          SimpleTickDataDifference,
+      tsc<SimpleEntity, SimpleTickData, SimpleTickDataUnit, SimpleTickDataDifference,
       > {
->>>>>>> 2619036d
         all("root") {
           projections {
             projection("P1")
@@ -121,17 +94,8 @@
   @Test
   fun `Test duplicated monitor labels on same level throwing exception`() {
     assertFailsWith<IllegalStateException> {
-<<<<<<< HEAD
-      tsc<SimpleEntity, SimpleTickData, SimpleTickDataUnit, SimpleTickDataDifference> {
-=======
-      tsc<
-          SimpleEntity,
-          SimpleTickData,
-          SimpleSegment,
-          SimpleTickDataUnit,
-          SimpleTickDataDifference,
+      tsc<SimpleEntity, SimpleTickData, SimpleTickDataUnit, SimpleTickDataDifference,
       > {
->>>>>>> 2619036d
         all("root") {
           monitors {
             monitor("monitor1") { _ -> true }

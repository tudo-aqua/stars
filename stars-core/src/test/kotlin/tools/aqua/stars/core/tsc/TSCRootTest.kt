--- conflicted
+++ resolved
@@ -33,17 +33,8 @@
   fun `Test adding one node as root`() {
     val label = "root_node_label"
     val tsc =
-<<<<<<< HEAD
-        tsc<SimpleEntity, SimpleTickData, SimpleTickDataUnit, SimpleTickDataDifference> {
-=======
-        tsc<
-            SimpleEntity,
-            SimpleTickData,
-            SimpleSegment,
-            SimpleTickDataUnit,
-            SimpleTickDataDifference,
+        tsc<SimpleEntity, SimpleTickData, SimpleTickDataUnit, SimpleTickDataDifference,
         > {
->>>>>>> 2619036d
           all(label)
         }
 
@@ -54,17 +45,8 @@
   @Test
   fun `Test adding a condition to root node`() {
     assertFailsWith<IllegalStateException> {
-<<<<<<< HEAD
-      tsc<SimpleEntity, SimpleTickData, SimpleTickDataUnit, SimpleTickDataDifference> {
-=======
-      tsc<
-          SimpleEntity,
-          SimpleTickData,
-          SimpleSegment,
-          SimpleTickDataUnit,
-          SimpleTickDataDifference,
-      > {
->>>>>>> 2619036d
+      tsc<SimpleEntity, SimpleTickData, SimpleTickDataUnit, SimpleTickDataDifference,
+      > {
         all("rooted") { condition { true } }
       }
     }
@@ -74,17 +56,8 @@
   @Test
   fun `Test adding two nodes as root`() {
     assertFailsWith<IllegalStateException> {
-<<<<<<< HEAD
-      tsc<SimpleEntity, SimpleTickData, SimpleTickDataUnit, SimpleTickDataDifference> {
-=======
-      tsc<
-          SimpleEntity,
-          SimpleTickData,
-          SimpleSegment,
-          SimpleTickDataUnit,
-          SimpleTickDataDifference,
-      > {
->>>>>>> 2619036d
+      tsc<SimpleEntity, SimpleTickData, SimpleTickDataUnit, SimpleTickDataDifference,
+      > {
         all("all_1")
         all("all_2")
       }
@@ -95,17 +68,8 @@
   @Test
   fun `Test adding no node as root`() {
     assertFailsWith<IllegalStateException> {
-<<<<<<< HEAD
-      tsc<SimpleEntity, SimpleTickData, SimpleTickDataUnit, SimpleTickDataDifference> {}
-=======
-      tsc<
-          SimpleEntity,
-          SimpleTickData,
-          SimpleSegment,
-          SimpleTickDataUnit,
-          SimpleTickDataDifference,
+      tsc<SimpleEntity, SimpleTickData, SimpleTickDataUnit, SimpleTickDataDifference,
       > {}
->>>>>>> 2619036d
     }
   }
 
@@ -116,17 +80,8 @@
   @Test
   fun `Test throwing of exception with added true condition at all root node`() {
     assertFailsWith<IllegalStateException> {
-<<<<<<< HEAD
-      tsc<SimpleEntity, SimpleTickData, SimpleTickDataUnit, SimpleTickDataDifference> {
-=======
-      tsc<
-          SimpleEntity,
-          SimpleTickData,
-          SimpleSegment,
-          SimpleTickDataUnit,
-          SimpleTickDataDifference,
-      > {
->>>>>>> 2619036d
+      tsc<SimpleEntity, SimpleTickData, SimpleTickDataUnit, SimpleTickDataDifference,
+      > {
         all("root") { condition { true } }
       }
     }
@@ -136,17 +91,8 @@
   @Test
   fun `Test throwing of exception with added true condition at any root node`() {
     assertFailsWith<IllegalStateException> {
-<<<<<<< HEAD
-      tsc<SimpleEntity, SimpleTickData, SimpleTickDataUnit, SimpleTickDataDifference> {
-=======
-      tsc<
-          SimpleEntity,
-          SimpleTickData,
-          SimpleSegment,
-          SimpleTickDataUnit,
-          SimpleTickDataDifference,
-      > {
->>>>>>> 2619036d
+      tsc<SimpleEntity, SimpleTickData, SimpleTickDataUnit, SimpleTickDataDifference,
+      > {
         any("root") { condition { true } }
       }
     }
@@ -156,17 +102,8 @@
   @Test
   fun `Test throwing of exception with added true condition at optional root node`() {
     assertFailsWith<IllegalStateException> {
-<<<<<<< HEAD
-      tsc<SimpleEntity, SimpleTickData, SimpleTickDataUnit, SimpleTickDataDifference> {
-=======
-      tsc<
-          SimpleEntity,
-          SimpleTickData,
-          SimpleSegment,
-          SimpleTickDataUnit,
-          SimpleTickDataDifference,
-      > {
->>>>>>> 2619036d
+      tsc<SimpleEntity, SimpleTickData, SimpleTickDataUnit, SimpleTickDataDifference,
+      > {
         optional("root") { condition { true } }
       }
     }
@@ -176,17 +113,8 @@
   @Test
   fun `Test throwing of exception with added true condition at exclusive root node`() {
     assertFailsWith<IllegalStateException> {
-<<<<<<< HEAD
-      tsc<SimpleEntity, SimpleTickData, SimpleTickDataUnit, SimpleTickDataDifference> {
-=======
-      tsc<
-          SimpleEntity,
-          SimpleTickData,
-          SimpleSegment,
-          SimpleTickDataUnit,
-          SimpleTickDataDifference,
-      > {
->>>>>>> 2619036d
+      tsc<SimpleEntity, SimpleTickData, SimpleTickDataUnit, SimpleTickDataDifference,
+      > {
         exclusive("root") { condition { true } }
       }
     }
@@ -196,17 +124,8 @@
   @Test
   fun `Test throwing of exception with added true condition at leaf root node`() {
     assertFailsWith<IllegalStateException> {
-<<<<<<< HEAD
-      tsc<SimpleEntity, SimpleTickData, SimpleTickDataUnit, SimpleTickDataDifference> {
-=======
-      tsc<
-          SimpleEntity,
-          SimpleTickData,
-          SimpleSegment,
-          SimpleTickDataUnit,
-          SimpleTickDataDifference,
-      > {
->>>>>>> 2619036d
+      tsc<SimpleEntity, SimpleTickData, SimpleTickDataUnit, SimpleTickDataDifference,
+      > {
         leaf("root") { condition { true } }
       }
     }
@@ -216,17 +135,8 @@
   @Test
   fun `Test throwing of exception with added true condition at bounded root node`() {
     assertFailsWith<IllegalStateException> {
-<<<<<<< HEAD
-      tsc<SimpleEntity, SimpleTickData, SimpleTickDataUnit, SimpleTickDataDifference> {
-=======
-      tsc<
-          SimpleEntity,
-          SimpleTickData,
-          SimpleSegment,
-          SimpleTickDataUnit,
-          SimpleTickDataDifference,
-      > {
->>>>>>> 2619036d
+      tsc<SimpleEntity, SimpleTickData, SimpleTickDataUnit, SimpleTickDataDifference,
+      > {
         bounded("root", 2 to 3) { condition { true } }
       }
     }
@@ -239,17 +149,8 @@
   @Test
   fun `Test throwing of exception with added false condition at all root node`() {
     assertFailsWith<IllegalStateException> {
-<<<<<<< HEAD
-      tsc<SimpleEntity, SimpleTickData, SimpleTickDataUnit, SimpleTickDataDifference> {
-=======
-      tsc<
-          SimpleEntity,
-          SimpleTickData,
-          SimpleSegment,
-          SimpleTickDataUnit,
-          SimpleTickDataDifference,
-      > {
->>>>>>> 2619036d
+      tsc<SimpleEntity, SimpleTickData, SimpleTickDataUnit, SimpleTickDataDifference,
+      > {
         all("root") { condition { false } }
       }
     }
@@ -259,17 +160,8 @@
   @Test
   fun `Test throwing of exception with added false condition at any root node`() {
     assertFailsWith<IllegalStateException> {
-<<<<<<< HEAD
-      tsc<SimpleEntity, SimpleTickData, SimpleTickDataUnit, SimpleTickDataDifference> {
-=======
-      tsc<
-          SimpleEntity,
-          SimpleTickData,
-          SimpleSegment,
-          SimpleTickDataUnit,
-          SimpleTickDataDifference,
-      > {
->>>>>>> 2619036d
+      tsc<SimpleEntity, SimpleTickData, SimpleTickDataUnit, SimpleTickDataDifference,
+      > {
         any("root") { condition { false } }
       }
     }
@@ -279,17 +171,8 @@
   @Test
   fun `Test throwing of exception with added false condition at optional root node`() {
     assertFailsWith<IllegalStateException> {
-<<<<<<< HEAD
-      tsc<SimpleEntity, SimpleTickData, SimpleTickDataUnit, SimpleTickDataDifference> {
-=======
-      tsc<
-          SimpleEntity,
-          SimpleTickData,
-          SimpleSegment,
-          SimpleTickDataUnit,
-          SimpleTickDataDifference,
-      > {
->>>>>>> 2619036d
+      tsc<SimpleEntity, SimpleTickData, SimpleTickDataUnit, SimpleTickDataDifference,
+      > {
         optional("root") { condition { false } }
       }
     }
@@ -299,17 +182,8 @@
   @Test
   fun `Test throwing of exception with added false condition at exclusive root node`() {
     assertFailsWith<IllegalStateException> {
-<<<<<<< HEAD
-      tsc<SimpleEntity, SimpleTickData, SimpleTickDataUnit, SimpleTickDataDifference> {
-=======
-      tsc<
-          SimpleEntity,
-          SimpleTickData,
-          SimpleSegment,
-          SimpleTickDataUnit,
-          SimpleTickDataDifference,
-      > {
->>>>>>> 2619036d
+      tsc<SimpleEntity, SimpleTickData, SimpleTickDataUnit, SimpleTickDataDifference,
+      > {
         exclusive("root") { condition { false } }
       }
     }
@@ -319,17 +193,8 @@
   @Test
   fun `Test throwing of exception with added false condition at leaf root node`() {
     assertFailsWith<IllegalStateException> {
-<<<<<<< HEAD
-      tsc<SimpleEntity, SimpleTickData, SimpleTickDataUnit, SimpleTickDataDifference> {
-=======
-      tsc<
-          SimpleEntity,
-          SimpleTickData,
-          SimpleSegment,
-          SimpleTickDataUnit,
-          SimpleTickDataDifference,
-      > {
->>>>>>> 2619036d
+      tsc<SimpleEntity, SimpleTickData, SimpleTickDataUnit, SimpleTickDataDifference,
+      > {
         leaf("root") { condition { false } }
       }
     }
@@ -339,17 +204,8 @@
   @Test
   fun `Test throwing of exception with added false condition at bounded root node`() {
     assertFailsWith<IllegalStateException> {
-<<<<<<< HEAD
-      tsc<SimpleEntity, SimpleTickData, SimpleTickDataUnit, SimpleTickDataDifference> {
-=======
-      tsc<
-          SimpleEntity,
-          SimpleTickData,
-          SimpleSegment,
-          SimpleTickDataUnit,
-          SimpleTickDataDifference,
-      > {
->>>>>>> 2619036d
+      tsc<SimpleEntity, SimpleTickData, SimpleTickDataUnit, SimpleTickDataDifference,
+      > {
         bounded("root", 2 to 3) { condition { false } }
       }
     }
@@ -362,17 +218,8 @@
   @Test
   fun `Test throwing of exception with added complex true condition at all root node`() {
     assertFailsWith<IllegalStateException> {
-<<<<<<< HEAD
-      tsc<SimpleEntity, SimpleTickData, SimpleTickDataUnit, SimpleTickDataDifference> {
-=======
-      tsc<
-          SimpleEntity,
-          SimpleTickData,
-          SimpleSegment,
-          SimpleTickDataUnit,
-          SimpleTickDataDifference,
-      > {
->>>>>>> 2619036d
+      tsc<SimpleEntity, SimpleTickData, SimpleTickDataUnit, SimpleTickDataDifference,
+      > {
         all("root") { condition { LocalDate.now().year > 0 } }
       }
     }
@@ -382,17 +229,8 @@
   @Test
   fun `Test throwing of exception with added complex true condition at any root node`() {
     assertFailsWith<IllegalStateException> {
-<<<<<<< HEAD
-      tsc<SimpleEntity, SimpleTickData, SimpleTickDataUnit, SimpleTickDataDifference> {
-=======
-      tsc<
-          SimpleEntity,
-          SimpleTickData,
-          SimpleSegment,
-          SimpleTickDataUnit,
-          SimpleTickDataDifference,
-      > {
->>>>>>> 2619036d
+      tsc<SimpleEntity, SimpleTickData, SimpleTickDataUnit, SimpleTickDataDifference,
+      > {
         any("root") { condition { LocalDate.now().year > 0 } }
       }
     }
@@ -402,17 +240,8 @@
   @Test
   fun `Test throwing of exception with added complex true condition at optional root node`() {
     assertFailsWith<IllegalStateException> {
-<<<<<<< HEAD
-      tsc<SimpleEntity, SimpleTickData, SimpleTickDataUnit, SimpleTickDataDifference> {
-=======
-      tsc<
-          SimpleEntity,
-          SimpleTickData,
-          SimpleSegment,
-          SimpleTickDataUnit,
-          SimpleTickDataDifference,
-      > {
->>>>>>> 2619036d
+      tsc<SimpleEntity, SimpleTickData, SimpleTickDataUnit, SimpleTickDataDifference,
+      > {
         optional("root") { condition { LocalDate.now().year > 0 } }
       }
     }
@@ -422,17 +251,8 @@
   @Test
   fun `Test throwing of exception with added complex true condition at exclusive root node`() {
     assertFailsWith<IllegalStateException> {
-<<<<<<< HEAD
-      tsc<SimpleEntity, SimpleTickData, SimpleTickDataUnit, SimpleTickDataDifference> {
-=======
-      tsc<
-          SimpleEntity,
-          SimpleTickData,
-          SimpleSegment,
-          SimpleTickDataUnit,
-          SimpleTickDataDifference,
-      > {
->>>>>>> 2619036d
+      tsc<SimpleEntity, SimpleTickData, SimpleTickDataUnit, SimpleTickDataDifference,
+      > {
         exclusive("root") { condition { LocalDate.now().year > 0 } }
       }
     }
@@ -442,17 +262,8 @@
   @Test
   fun `Test throwing of exception with added complex true condition at leaf root node`() {
     assertFailsWith<IllegalStateException> {
-<<<<<<< HEAD
-      tsc<SimpleEntity, SimpleTickData, SimpleTickDataUnit, SimpleTickDataDifference> {
-=======
-      tsc<
-          SimpleEntity,
-          SimpleTickData,
-          SimpleSegment,
-          SimpleTickDataUnit,
-          SimpleTickDataDifference,
-      > {
->>>>>>> 2619036d
+      tsc<SimpleEntity, SimpleTickData, SimpleTickDataUnit, SimpleTickDataDifference,
+      > {
         leaf("root") { condition { LocalDate.now().year > 0 } }
       }
     }
@@ -462,17 +273,8 @@
   @Test
   fun `Test throwing of exception with added complex true condition at bounded root node`() {
     assertFailsWith<IllegalStateException> {
-<<<<<<< HEAD
-      tsc<SimpleEntity, SimpleTickData, SimpleTickDataUnit, SimpleTickDataDifference> {
-=======
-      tsc<
-          SimpleEntity,
-          SimpleTickData,
-          SimpleSegment,
-          SimpleTickDataUnit,
-          SimpleTickDataDifference,
-      > {
->>>>>>> 2619036d
+      tsc<SimpleEntity, SimpleTickData, SimpleTickDataUnit, SimpleTickDataDifference,
+      > {
         bounded("root", 2 to 3) { condition { LocalDate.now().year > 0 } }
       }
     }
@@ -485,17 +287,8 @@
   @Test
   fun `Test throwing of exception with added complex complex false condition at all root node`() {
     assertFailsWith<IllegalStateException> {
-<<<<<<< HEAD
-      tsc<SimpleEntity, SimpleTickData, SimpleTickDataUnit, SimpleTickDataDifference> {
-=======
-      tsc<
-          SimpleEntity,
-          SimpleTickData,
-          SimpleSegment,
-          SimpleTickDataUnit,
-          SimpleTickDataDifference,
-      > {
->>>>>>> 2619036d
+      tsc<SimpleEntity, SimpleTickData, SimpleTickDataUnit, SimpleTickDataDifference,
+      > {
         all("root") { condition { LocalDate.now().year < 0 } }
       }
     }
@@ -505,17 +298,8 @@
   @Test
   fun `Test throwing of exception with added complex false condition at any root node`() {
     assertFailsWith<IllegalStateException> {
-<<<<<<< HEAD
-      tsc<SimpleEntity, SimpleTickData, SimpleTickDataUnit, SimpleTickDataDifference> {
-=======
-      tsc<
-          SimpleEntity,
-          SimpleTickData,
-          SimpleSegment,
-          SimpleTickDataUnit,
-          SimpleTickDataDifference,
-      > {
->>>>>>> 2619036d
+      tsc<SimpleEntity, SimpleTickData, SimpleTickDataUnit, SimpleTickDataDifference,
+      > {
         any("root") { condition { LocalDate.now().year < 0 } }
       }
     }
@@ -525,17 +309,8 @@
   @Test
   fun `Test throwing of exception with added complex false condition at optional root node`() {
     assertFailsWith<IllegalStateException> {
-<<<<<<< HEAD
-      tsc<SimpleEntity, SimpleTickData, SimpleTickDataUnit, SimpleTickDataDifference> {
-=======
-      tsc<
-          SimpleEntity,
-          SimpleTickData,
-          SimpleSegment,
-          SimpleTickDataUnit,
-          SimpleTickDataDifference,
-      > {
->>>>>>> 2619036d
+      tsc<SimpleEntity, SimpleTickData, SimpleTickDataUnit, SimpleTickDataDifference,
+      > {
         optional("root") { condition { LocalDate.now().year < 0 } }
       }
     }
@@ -545,17 +320,8 @@
   @Test
   fun `Test throwing of exception with added complex false condition at exclusive root node`() {
     assertFailsWith<IllegalStateException> {
-<<<<<<< HEAD
-      tsc<SimpleEntity, SimpleTickData, SimpleTickDataUnit, SimpleTickDataDifference> {
-=======
-      tsc<
-          SimpleEntity,
-          SimpleTickData,
-          SimpleSegment,
-          SimpleTickDataUnit,
-          SimpleTickDataDifference,
-      > {
->>>>>>> 2619036d
+      tsc<SimpleEntity, SimpleTickData, SimpleTickDataUnit, SimpleTickDataDifference,
+      > {
         exclusive("root") { condition { LocalDate.now().year < 0 } }
       }
     }
@@ -565,17 +331,8 @@
   @Test
   fun `Test throwing of exception with added complex false condition at leaf root node`() {
     assertFailsWith<IllegalStateException> {
-<<<<<<< HEAD
-      tsc<SimpleEntity, SimpleTickData, SimpleTickDataUnit, SimpleTickDataDifference> {
-=======
-      tsc<
-          SimpleEntity,
-          SimpleTickData,
-          SimpleSegment,
-          SimpleTickDataUnit,
-          SimpleTickDataDifference,
-      > {
->>>>>>> 2619036d
+      tsc<SimpleEntity, SimpleTickData, SimpleTickDataUnit, SimpleTickDataDifference,
+      > {
         leaf("root") { condition { LocalDate.now().year < 0 } }
       }
     }
@@ -585,17 +342,8 @@
   @Test
   fun `Test throwing of exception with added complex false condition at bounded root node`() {
     assertFailsWith<IllegalStateException> {
-<<<<<<< HEAD
-      tsc<SimpleEntity, SimpleTickData, SimpleTickDataUnit, SimpleTickDataDifference> {
-=======
-      tsc<
-          SimpleEntity,
-          SimpleTickData,
-          SimpleSegment,
-          SimpleTickDataUnit,
-          SimpleTickDataDifference,
-      > {
->>>>>>> 2619036d
+      tsc<SimpleEntity, SimpleTickData, SimpleTickDataUnit, SimpleTickDataDifference,
+      > {
         bounded("root", 2 to 3) { condition { LocalDate.now().year < 0 } }
       }
     }

/*
 * Copyright 2023-2025 The STARS Project Authors
 * SPDX-License-Identifier: Apache-2.0
 *
 * Licensed under the Apache License, Version 2.0 (the "License");
 * you may not use this file except in compliance with the License.
 * You may obtain a copy of the License at
 *
 *     http://www.apache.org/licenses/LICENSE-2.0
 *
 * Unless required by applicable law or agreed to in writing, software
 * distributed under the License is distributed on an "AS IS" BASIS,
 * WITHOUT WARRANTIES OR CONDITIONS OF ANY KIND, either express or implied.
 * See the License for the specific language governing permissions and
 * limitations under the License.
 */

@file:Suppress("StringLiteralDuplication")

package tools.aqua.stars.core.metric.metrics.evaluation

import java.util.logging.Logger
import tools.aqua.stars.core.metric.metrics.providers.Loggable
import tools.aqua.stars.core.metric.metrics.providers.Plottable
import tools.aqua.stars.core.metric.metrics.providers.PostEvaluationMetricProvider
import tools.aqua.stars.core.metric.metrics.providers.Serializable
import tools.aqua.stars.core.metric.metrics.providers.Stateful
import tools.aqua.stars.core.metric.metrics.providers.TSCAndTSCInstanceNodeMetricProvider
import tools.aqua.stars.core.metric.serialization.SerializableTSCOccurrenceResult
import tools.aqua.stars.core.metric.serialization.tsc.SerializableTSCNode
import tools.aqua.stars.core.metric.serialization.tsc.SerializableTSCOccurrence
import tools.aqua.stars.core.metric.utils.ApplicationConstantsHolder.CONSOLE_INDENT
import tools.aqua.stars.core.metric.utils.ApplicationConstantsHolder.CONSOLE_SEPARATOR
import tools.aqua.stars.core.metric.utils.getCSVString
import tools.aqua.stars.core.metric.utils.getPlot
import tools.aqua.stars.core.metric.utils.plotDataAsBarChart
import tools.aqua.stars.core.metric.utils.plotDataAsLineChart
import tools.aqua.stars.core.metric.utils.saveAsCSVFile
import tools.aqua.stars.core.tsc.TSC
import tools.aqua.stars.core.tsc.instance.TSCInstance
import tools.aqua.stars.core.tsc.instance.TSCInstanceNode
import tools.aqua.stars.core.types.*

/**
 * This class implements the
 * [tools.aqua.stars.core.metric.metrics.providers.TSCAndTSCInstanceNodeMetricProvider] and tracks
 * the occurred valid [TSCInstance] for each [TSC].
 *
 * This class implements the
 * [tools.aqua.stars.core.metric.metrics.providers.PostEvaluationMetricProvider] which evaluates the
 * combined results of valid [TSCInstance]s for all [TSC]s.
 *
 * This class implements the [tools.aqua.stars.core.metric.metrics.providers.Stateful] interface.
 * Its state contains the [Map] of [TSC]s to a [List] of valid [TSCInstance]s.
 *
<<<<<<< HEAD
 * This class implements the [tools.aqua.stars.core.metric.metrics.providers.Serializable]
 * interface. It serializes all valid [TSCInstance] for their respective [TSC].
=======
 * This class implements the [SerializableMetric] interface. It serializes all valid [TSCInstance]
 * for their respective [TSC].
>>>>>>> bcfa0255
 *
 * This class implements [tools.aqua.stars.core.metric.metrics.providers.Loggable] and logs the
 * final [Map] of invalid [TSCInstance]s for [TSC]s.
 *
 * This class implements [tools.aqua.stars.core.metric.metrics.providers.Plottable] and plots the
 * distribution and temporal change of valid [TSCInstance]s.
 *
 * @param E [EntityType].
 * @param T [TickDataType].
 * @param S [SegmentType].
 * @param U [TickUnit].
 * @param D [TickDifference].
 * @property loggerIdentifier identifier (name) for the logger.
 * @property logger [Logger] instance.
 */
class ValidTSCInstancesPerTSCMetric<
    E : EntityType<E, T, S, U, D>,
    T : TickDataType<E, T, S, U, D>,
    S : SegmentType<E, T, S, U, D>,
    U : TickUnit<U, D>,
    D : TickDifference<D>,
>(
    override val loggerIdentifier: String = "valid-tsc-instances-per-tsc",
    override val logger: Logger = Loggable.getLogger(loggerIdentifier),
) :
    TSCAndTSCInstanceNodeMetricProvider<E, T, S, U, D>,
    PostEvaluationMetricProvider<E, T, S, U, D>,
    Stateful,
    SerializableMetric,
    Loggable,
    Plottable {
  /**
   * Map a [TSC] to a map in which the occurrences of valid [TSCInstanceNode]s are stored:
   * - Map<tsc,Map<referenceInstance,List<TSCInstance>>>.
   */
  private val validInstancesMap:
      MutableMap<
          TSC<E, T, S, U, D>,
          MutableMap<TSCInstanceNode<E, T, S, U, D>, MutableList<TSCInstance<E, T, S, U, D>>>,
      > =
      mutableMapOf()

  /**
   * Maps [TSC] to a list of increasing counts of occurrences of valid [TSCInstanceNode]s:
   * - Map<tsc,List<increasing count>>.
   */
  private val uniqueTimedInstances: MutableMap<TSC<E, T, S, U, D>, MutableList<Int>> =
      mutableMapOf()

  /** Maps the name of a [TSC] the a list of timed [TSCInstance] occurrences. */
  private val combinedTSCToOccurredInstancesMap = mutableMapOf<String, Pair<List<Int>, List<Int>>>()

  /**
   * Maps the name of a [TSC] the a list of timed [TSCInstance] occurrences in relation to the count
   * of possible [TSCInstance]s.
   */
  private val combinedTSCToOccurredInstancesPercentagesMap =
      mutableMapOf<String, Pair<List<Int>, List<Float>>>()

  /** This metric does not depend on another metric. */
  override val dependsOn: Any? = null

  private val xAxisName = "unique and valid TSC instances"
  private val yAxisName = "instance count"
  private val yAxisNamePercentage = "$yAxisName (in %)"
  private val legendHeader = "TSC"
  private val plotFileName = "validTSCInstancesProgressPerTSC"
  private val plotFileNameCombined = "${plotFileName}_combined"
  private val plotFileNameCombinedPercentage = "${plotFileNameCombined}_percentage"

  /**
   * Track the valid [TSCInstance]s for each [TSC] in the [validInstancesMap]. If the current
   * [tscInstance] is invalid it is skipped.
   *
   * @param tsc The current [TSC] for which the validity should be checked.
   * @param tscInstance The current [TSCInstance] which is checked for validity.
   */
  override fun evaluate(tsc: TSC<E, T, S, U, D>, tscInstance: TSCInstance<E, T, S, U, D>) {
    // Get current count of unique and valid TSC instance for the current TSC
    val validInstances = validInstancesMap.getOrPut(tsc) { mutableMapOf() }

    // Track current TSC
    val validInstancesCount = uniqueTimedInstances.getOrPut(tsc) { mutableListOf() }

    // Check if given tscInstance is valid
    if (!tsc.possibleTSCInstances.contains(tscInstance.rootNode)) {
      // Add current count of observed instances to list of timed instance counts
      validInstancesCount.add(validInstances.size)
      return
    }

    // Get already observed instances for current TSC
    val validInstanceList = validInstances.getOrPut(tscInstance.rootNode) { mutableListOf() }

    // Add current instance to list of observed instances
    validInstanceList.add(tscInstance)

    // Add current count of observed instances to list of timed instance counts
    validInstancesCount.add(validInstances.size)
  }

  /**
   * Returns the full [validInstancesMap] containing the [List] of valid [TSCInstance]s for each
   * [TSC].
   *
   * @return A [Map] containing the [List] of valid [TSCInstance]s for each [TSC].
   */
  override fun getState():
      MutableMap<
          TSC<E, T, S, U, D>,
          MutableMap<TSCInstanceNode<E, T, S, U, D>, MutableList<TSCInstance<E, T, S, U, D>>>,
      > = validInstancesMap

  /** Prints the number of valid [TSCInstance] for each [TSC] using [println]. */
  override fun printState() {
    println(
        "\n$CONSOLE_SEPARATOR\n$CONSOLE_INDENT Valid TSC Instances Per TSC \n$CONSOLE_SEPARATOR"
    )
    validInstancesMap.forEach { (tsc, validInstancesMap) ->
      logInfo(
          "Count of unique valid instances for tsc '${tsc.identifier}' is: ${validInstancesMap.size} (of " +
              "${tsc.possibleTSCInstances.size} possible instances)"
      )

      logFine("Count of valid instances per instance: " + validInstancesMap.map { it.value.size })
      logFine()
      logFine("Valid instances:")
      validInstancesMap.forEach { (key, values) ->
        logFine("The following instance occurred ${values.size} times:")
        logFine(key)
        logFiner("Occurred in:")
        values.forEach { logFiner(it.sourceSegmentIdentifier) }
        logFine("----------------")
      }
    }
  }

  /**
   * Calculates the combined [Map]s that contain the occurrences and their percentages combined for
   * all TSCs.
   *
   * As these maps are required for both [writePlots] and [writePlotDataCSV] they have to be
   * calculated beforehand.
   */
  override fun postEvaluate() {
    uniqueTimedInstances.forEach { (tsc, instances) ->
      // Get the count of all possible TSC instances for the current tsc
      val possibleTscInstancesForTSC = tsc.possibleTSCInstances.size

      // Get the count of occurred TSC instances
      val lastYValue = instances.last()

      val legendEntry = "${tsc.identifier} ($lastYValue/$possibleTscInstancesForTSC)"

      // Calculate the percentage of the occurred instances against the count of possible instances
      val yValuesPercentage: List<Float> =
          instances.map { (it.toFloat() / possibleTscInstancesForTSC) * 100 }

      // Save values of current tsc to combined map
      combinedTSCToOccurredInstancesMap[legendEntry] = List(instances.size) { it } to instances
      combinedTSCToOccurredInstancesPercentagesMap[legendEntry] =
          List(yValuesPercentage.size) { it } to yValuesPercentage
    }
  }

  /**
   * Prints the collected data in the [combinedTSCToOccurredInstancesMap] and
   * [combinedTSCToOccurredInstancesPercentagesMap].
   */
  override fun printPostEvaluationResult() {
    logFine("Combined TSCs to occurred instances: $combinedTSCToOccurredInstancesMap")
    logFine(
        "Combined TSCs to occurred instances in percentages: $combinedTSCToOccurredInstancesPercentagesMap"
    )
  }

  override fun getSerializableResults(): List<SerializableTSCOccurrenceResult> =
      validInstancesMap.map { (tsc, validInstances) ->
        val resultList =
            validInstances.map { (tscInstanceNode, tscInstances) ->
              SerializableTSCOccurrence(
                  tscInstance = SerializableTSCNode(tscInstanceNode),
                  segmentIdentifiers = tscInstances.map { it.sourceSegmentIdentifier },
              )
            }
        SerializableTSCOccurrenceResult(
            identifier = tsc.identifier,
            source = this@ValidTSCInstancesPerTSCMetric.loggerIdentifier,
            count = resultList.size,
            value = resultList,
        )
      }

  // region Plot

  /**
   * Plot the data collected with this metric.
   *
   * For each analyzed [TSC] there will be two plots that are generated.
   * 1. A progress graph which shows the count of unique [TSCInstance]s depicted as a line chart.
   * 2. A bar chart showing the distribution of occurrences of the [TSCInstance]s.
   *
   * A combined line chart is generated that depicts the combined [TSCInstance] progress for all
   * TSCs in one chart.
   *
   * For each generated chart a CSV file with the same data and additional sliced values are
   * exported as well.
   */
  override fun writePlots() {
    plotOccurrencesProgressionPerTSC()
    plotOccurrencesPerTSC()
    plotCombinedOccurrencesProgression()
  }

  /** Plots the occurrence progression of [TSCInstance]s for each [TSC]. */
  private fun plotOccurrencesProgressionPerTSC() {
    uniqueTimedInstances.forEach { (tsc, instances) ->
      // Get the count of all possible TSC instances for the current tsc
      val possibleTscInstancesForTSC = tsc.possibleTSCInstances.size

      // Get the count of occurred TSC instances
      val lastYValue = instances.last()

      val legendEntry = "${tsc.identifier} ($lastYValue/$possibleTscInstancesForTSC)"

      // Build the plot with the values for the current tsc
      val uniqueInstancesPlot =
          getPlot(
              legendEntry = legendEntry,
              yValues = instances,
              xAxisName,
              yAxisName,
              legendHeader,
          )

      val fileName = "${plotFileName}_${tsc.identifier}"
      val fileNamePercentage = "${fileName}_percentage"

      // Plot the timed absolute count of unique TSC instances for the current tsc, where the
      // y-axis is scaled to the possible instances
      plotDataAsLineChart(
          plot = uniqueInstancesPlot,
          yAxisScaleMaxValue = possibleTscInstancesForTSC,
          folder = loggerIdentifier,
          fileName = "${fileName}_scaled",
          subFolder = tsc.identifier,
      )

      // Plot the timed absolute count of unique TSC instances for the current tsc, where the
      // y-axis is scaled to the occurred instances
      plotDataAsLineChart(
          plot = uniqueInstancesPlot,
          folder = loggerIdentifier,
          fileName = fileName,
          subFolder = tsc.identifier,
      )

      // Calculate the percentage of the occurred instances against the count of possible instances
      val yValuesPercentage: List<Float> =
          instances.map { (it.toFloat() / possibleTscInstancesForTSC) * 100 }

      val percentagePlot =
          getPlot(
              legendEntry = legendEntry,
              yValues = yValuesPercentage,
              xAxisName = xAxisName,
              yAxisName = yAxisNamePercentage,
              legendHeader = legendHeader,
          )

      // Plot the timed percentage count of unique TSC instances for the current tsc
      plotDataAsLineChart(
          plot = percentagePlot,
          folder = loggerIdentifier,
          fileName = fileNamePercentage,
          subFolder = tsc.identifier,
      )

      // Plot the timed percentage count of unique TSC instances for the current tsc
      plotDataAsLineChart(
          plot = percentagePlot,
          folder = loggerIdentifier,
          fileName = "${fileNamePercentage}_scaled",
          yAxisScaleMaxValue = 100,
          subFolder = tsc.identifier,
      )
    }
  }

  /** Plots the occurrence counts of [TSCInstance]s for each [TSC]. */
  private fun plotOccurrencesPerTSC() {
    validInstancesMap.forEach { (tsc, instances) ->
      // Get the count of instances for the current tsc ordered by occurrence
      val instanceCounts = instances.values.map { it.size }.sortedDescending()

      val barPlotName = "validTSCInstanceOccurrencesPerTSC"

      // Get the count of occurred TSC instances
      val lastYValue = instanceCounts.size

      val legendEntry = "${tsc.identifier} ($lastYValue/${tsc.possibleTSCInstances.size})"

      val plot =
          getPlot(
              legendEntry = legendEntry,
              yValues = instanceCounts,
              xAxisName = "instance index",
              yAxisName = "instance count",
              legendHeader = legendHeader,
          )

      val fileName = "${barPlotName}_${tsc.identifier}"

      // Plot the occurrences of unique TSC instances for the current tsc
      plotDataAsBarChart(
          plot = plot,
          fileName = fileName,
          folder = "$loggerIdentifier-occurrences",
          subFolder = tsc.identifier,
      )

      // Plot the occurrences of unique TSC instances for the current tsc in which the x-axis
      // is scale to the amount of all possible TSC instances
      plotDataAsBarChart(
          plot = plot,
          fileName = "${fileName}_scaled",
          folder = "$loggerIdentifier-occurrences",
          xAxisScaleMaxValue = tsc.possibleTSCInstances.size,
          subFolder = tsc.identifier,
      )
    }
  }

  /** Plots the combined occurrence progression of [TSCInstance]s of all [TSC]s. */
  private fun plotCombinedOccurrencesProgression() {
    val combinedTotalPlot =
        getPlot(
            nameToValuesMap = combinedTSCToOccurredInstancesMap,
            xAxisName = xAxisName,
            yAxisName = yAxisName,
            legendHeader = legendHeader,
        )

    val combinedPercentagePlot =
        getPlot(
            nameToValuesMap = combinedTSCToOccurredInstancesPercentagesMap,
            xAxisName = xAxisName,
            yAxisName = yAxisNamePercentage,
            legendHeader = legendHeader,
        )

    // Plot the timed total count of unique TSC instances for all TSCs combined
    plotDataAsLineChart(
        plot = combinedTotalPlot,
        folder = loggerIdentifier,
        fileName = plotFileNameCombined,
    )

    // Plot the timed percentage count of unique TSC instances for all TSCs combined
    plotDataAsLineChart(
        plot = combinedPercentagePlot,
        folder = loggerIdentifier,
        fileName = plotFileNameCombinedPercentage,
    )

    // Plot the timed percentage count of unique TSC instances for all TSCs combined and a
    // y-axis scaled to 100%
    plotDataAsLineChart(
        plot = combinedPercentagePlot,
        folder = loggerIdentifier,
        yAxisScaleMaxValue = 100,
        fileName = "${plotFileNameCombinedPercentage}_scaled",
    )
  }

  // endregion

  // region CSV files

  /**
   * Save the data collected with this metric.
   *
   * For each analyzed [TSC] there will be two files that are generated.
   * 1. A progress file which contains the count of unique [TSCInstance]s.
   * 2. A file containing the distribution of occurrences of the [TSCInstance]s.
   *
   * A combined file is generated that contains the combined [TSCInstance] progress for all TSCs in
   * one file.
   *
   * For each generated file additional sliced values are exported as well.
   */
  override fun writePlotDataCSV() {
    saveOccurrencesProgressionPerTSC()
    saveOccurrencesPerTSC()
    saveCombinedOccurrencesProgression()
  }

  /** Saves CSV files for the occurrence progression of [TSCInstance]s for each [TSC]. */
  private fun saveOccurrencesProgressionPerTSC() {
    uniqueTimedInstances.forEach { (tsc, instances) ->
      // Get the count of all possible TSC instances for the current tsc
      val possibleTscInstancesForTSC = tsc.possibleTSCInstances.size

      // Get the count of occurred TSC instances
      val lastYValue = instances.last()

      val legendEntry = "${tsc.identifier} ($lastYValue/$possibleTscInstancesForTSC)"

      val fileName = "${plotFileName}_${tsc.identifier}"
      val fileNamePercentage = "${fileName}_percentage"

      // Save the timed absolute count of unique TSC instances data as CSV file
      saveAsCSVFile(
          csvString = getCSVString(legendEntry, instances),
          fileName = fileName,
          folder = loggerIdentifier,
          subFolder = tsc.identifier,
      )

      // Save the timed absolute count of unique TSC instances data as CSV file, but only every
      // 100th entry is taken
      saveAsCSVFile(
          csvString = getCSVString(legendEntry, instances, 100),
          fileName = "${fileName}_slice100",
          folder = loggerIdentifier,
          subFolder = tsc.identifier,
      )

      // Calculate the percentage of the occurred instances against the count of possible instances
      val yValuesPercentage: List<Float> =
          instances.map { (it.toFloat() / possibleTscInstancesForTSC) * 100 }

      // Save the timed percentage count of unique TSC instances data as CSV file
      saveAsCSVFile(
          csvString = getCSVString(legendEntry, yValuesPercentage),
          fileName = fileNamePercentage,
          folder = loggerIdentifier,
          subFolder = tsc.identifier,
      )

      // Save the timed percentage count of unique TSC instances data as CSV file but only take
      // every 100th entry
      saveAsCSVFile(
          csvString = getCSVString(legendEntry, yValuesPercentage, 100),
          fileName = "${fileNamePercentage}_slice100",
          folder = loggerIdentifier,
          subFolder = tsc.identifier,
      )
    }
  }

  /** Saves CSV files for the occurrence counts of [TSCInstance]s for each [TSC]. */
  private fun saveOccurrencesPerTSC() {
    validInstancesMap.forEach { (tsc, instances) ->
      // Get the count of instances for the current tsc ordered by occurrence
      val instanceCounts = instances.values.map { it.size }.sortedDescending()

      val barPlotName = "validTSCInstanceOccurrencesPerTSC"

      // Get the count of occurred TSC instances
      val lastYValue = instanceCounts.size

      val legendEntry = "${tsc.identifier} ($lastYValue/${tsc.possibleTSCInstances.size})"

      val fileName = "${barPlotName}_${tsc.identifier}"

      // Save the occurrences of unique TSC instances data as CSV file
      saveAsCSVFile(
          csvString = getCSVString(legendEntry, instanceCounts),
          fileName = fileName,
          folder = "$loggerIdentifier-occurrences",
          subFolder = tsc.identifier,
      )
    }
  }

  /** Saves CSV files for the combined occurrence progression of [TSCInstance]s of all [TSC]s. */
  private fun saveCombinedOccurrencesProgression() {
    // Save the timed total count of unique TSC instances for all TSCs combined as a CSV file
    saveAsCSVFile(
        csvString = getCSVString(combinedTSCToOccurredInstancesMap),
        fileName = plotFileNameCombined,
        folder = loggerIdentifier,
    )

    // Save the timed total count of unique TSC instances for all TSCs combined as a CSV file
    // but only take every 100th entry
    saveAsCSVFile(
        csvString = getCSVString(combinedTSCToOccurredInstancesMap, sliceValue = 100),
        fileName = "${plotFileNameCombined}_slice100",
        folder = loggerIdentifier,
    )

    // Save the timed percentage count of unique TSC instances for all TSCs combined as a CSV
    // file
    saveAsCSVFile(
        csvString = getCSVString(combinedTSCToOccurredInstancesPercentagesMap),
        fileName = plotFileNameCombinedPercentage,
        folder = loggerIdentifier,
    )

    // Save the timed percentage count of unique TSC instances for all TSCs combined as a CSV
    // file but only take every 100th entry
    saveAsCSVFile(
        csvString = getCSVString(combinedTSCToOccurredInstancesPercentagesMap, sliceValue = 100),
        fileName = "${plotFileNameCombinedPercentage}_slice100",
        folder = loggerIdentifier,
    )
  }
  // endregion
}<|MERGE_RESOLUTION|>--- conflicted
+++ resolved
@@ -23,7 +23,6 @@
 import tools.aqua.stars.core.metric.metrics.providers.Loggable
 import tools.aqua.stars.core.metric.metrics.providers.Plottable
 import tools.aqua.stars.core.metric.metrics.providers.PostEvaluationMetricProvider
-import tools.aqua.stars.core.metric.metrics.providers.Serializable
 import tools.aqua.stars.core.metric.metrics.providers.Stateful
 import tools.aqua.stars.core.metric.metrics.providers.TSCAndTSCInstanceNodeMetricProvider
 import tools.aqua.stars.core.metric.serialization.SerializableTSCOccurrenceResult
@@ -42,30 +41,22 @@
 import tools.aqua.stars.core.types.*
 
 /**
- * This class implements the
- * [tools.aqua.stars.core.metric.metrics.providers.TSCAndTSCInstanceNodeMetricProvider] and tracks
- * the occurred valid [TSCInstance] for each [TSC].
- *
- * This class implements the
- * [tools.aqua.stars.core.metric.metrics.providers.PostEvaluationMetricProvider] which evaluates the
- * combined results of valid [TSCInstance]s for all [TSC]s.
- *
- * This class implements the [tools.aqua.stars.core.metric.metrics.providers.Stateful] interface.
- * Its state contains the [Map] of [TSC]s to a [List] of valid [TSCInstance]s.
- *
-<<<<<<< HEAD
- * This class implements the [tools.aqua.stars.core.metric.metrics.providers.Serializable]
- * interface. It serializes all valid [TSCInstance] for their respective [TSC].
-=======
+ * This class implements the [TSCAndTSCInstanceNodeMetricProvider] and tracks the occurred valid
+ * [TSCInstance] for each [TSC].
+ *
+ * This class implements the [PostEvaluationMetricProvider] which evaluates the combined results of
+ * valid [TSCInstance]s for all [TSC]s.
+ *
+ * This class implements the [Stateful] interface. Its state contains the [Map] of [TSC]s to a
+ * [List] of valid [TSCInstance]s.
+ *
  * This class implements the [SerializableMetric] interface. It serializes all valid [TSCInstance]
  * for their respective [TSC].
->>>>>>> bcfa0255
- *
- * This class implements [tools.aqua.stars.core.metric.metrics.providers.Loggable] and logs the
- * final [Map] of invalid [TSCInstance]s for [TSC]s.
- *
- * This class implements [tools.aqua.stars.core.metric.metrics.providers.Plottable] and plots the
- * distribution and temporal change of valid [TSCInstance]s.
+ *
+ * This class implements [Loggable] and logs the final [Map] of invalid [TSCInstance]s for [TSC]s.
+ *
+ * This class implements [Plottable] and plots the distribution and temporal change of valid
+ * [TSCInstance]s.
  *
  * @param E [EntityType].
  * @param T [TickDataType].

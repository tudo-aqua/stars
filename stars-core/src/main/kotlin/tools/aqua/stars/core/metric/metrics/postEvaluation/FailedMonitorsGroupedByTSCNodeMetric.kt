--- conflicted
+++ resolved
@@ -43,12 +43,8 @@
  * @property dependsOn The instance of a [ValidTSCInstancesPerProjectionMetric] on which this metric
  * depends on and needs for its calculation.
  * @property logger [Logger] instance.
-<<<<<<< HEAD
- * @param onlyLeafNodes Whether the monitor should only be triggered for leaf nodes.
-=======
  * @param onlyLeafNodes (Default: false) Whether the monitor should only be triggered for leaf
  * nodes.
->>>>>>> 5f09047e
  */
 @Suppress("unused")
 class FailedMonitorsGroupedByTSCNodeMetric<

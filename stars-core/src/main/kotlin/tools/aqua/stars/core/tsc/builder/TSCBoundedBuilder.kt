--- conflicted
+++ resolved
@@ -76,13 +76,7 @@
       T : TickDataType<E, T, U, D>,
       U : TickUnit<U, D>,
       D : TickDifference<D>,
-<<<<<<< HEAD
   > TSCBoundedBuilder<E, T, U, D>.condition(condition: (T) -> Boolean) {
-=======
-  > TSCBoundedBuilder<E, T, S, U, D>.condition(
-      condition: (PredicateContext<E, T, S, U, D>) -> Boolean
-  ) {
->>>>>>> 2619036d
     this.condition = condition
   }
 
@@ -100,13 +94,7 @@
       T : TickDataType<E, T, U, D>,
       U : TickUnit<U, D>,
       D : TickDifference<D>,
-<<<<<<< HEAD
   > TSCBoundedBuilder<E, T, U, D>.valueFunction(valueFunction: (T) -> Any) {
-=======
-  > TSCBoundedBuilder<E, T, S, U, D>.valueFunction(
-      valueFunction: (PredicateContext<E, T, S, U, D>) -> Any
-  ) {
->>>>>>> 2619036d
     this.valueFunction = valueFunction
   }
 
@@ -125,16 +113,10 @@
       T : TickDataType<E, T, U, D>,
       U : TickUnit<U, D>,
       D : TickDifference<D>,
-<<<<<<< HEAD
   > TSCBoundedBuilder<E, T, U, D>.projections(
       init: TSCProjectionsBuilder<E, T, U, D>.() -> Unit = {}
-  ) = TSCProjectionsBuilder<E, T, U, D>().apply { init() }.also { this.projections = it.build() }
-=======
-  > TSCBoundedBuilder<E, T, S, U, D>.projections(
-      init: TSCProjectionsBuilder<E, T, S, U, D>.() -> Unit = {}
   ): TSCProjectionsBuilder<E, T, S, U, D> =
-      TSCProjectionsBuilder<E, T, S, U, D>().apply { init() }.also { this.projections = it.build() }
->>>>>>> 2619036d
+      TSCProjectionsBuilder<E, T, U, D>().apply { init() }.also { this.projections = it.build() }
 
   /**
    * DSL function for the monitors block.
@@ -151,15 +133,8 @@
       T : TickDataType<E, T, U, D>,
       U : TickUnit<U, D>,
       D : TickDifference<D>,
-<<<<<<< HEAD
   > TSCBoundedBuilder<E, T, U, D>.monitors(init: TSCMonitorsBuilder<E, T, U, D>.() -> Unit = {}) =
       TSCMonitorsBuilder<E, T, U, D>().apply { init() }.also { this.monitors = it.build() }
-=======
-  > TSCBoundedBuilder<E, T, S, U, D>.monitors(
-      init: TSCMonitorsBuilder<E, T, S, U, D>.() -> Unit = {}
-  ): TSCMonitorsBuilder<E, T, S, U, D> =
-      TSCMonitorsBuilder<E, T, S, U, D>().apply { init() }.also { this.monitors = it.build() }
->>>>>>> 2619036d
 
   /**
    * DSL function for an edge with BoundedNode.
@@ -178,21 +153,12 @@
       T : TickDataType<E, T, U, D>,
       U : TickUnit<U, D>,
       D : TickDifference<D>,
-<<<<<<< HEAD
   > TSCBoundedBuilder<E, T, U, D>.bounded(
       label: String,
       bounds: Pair<Int, Int>,
       init: TSCBoundedBuilder<E, T, U, D>.() -> Unit = {},
   ): TSCEdge<E, T, U, D> =
       TSCBoundedBuilder<E, T, U, D>(label)
-=======
-  > TSCBoundedBuilder<E, T, S, U, D>.bounded(
-      label: String,
-      bounds: Pair<Int, Int>,
-      init: TSCBoundedBuilder<E, T, S, U, D>.() -> Unit = {},
-  ): TSCEdge<E, T, S, U, D> =
-      TSCBoundedBuilder<E, T, S, U, D>(label)
->>>>>>> 2619036d
           .apply { init() }
           .apply { this.bounds = bounds }
           .build()
@@ -214,19 +180,11 @@
       T : TickDataType<E, T, U, D>,
       U : TickUnit<U, D>,
       D : TickDifference<D>,
-<<<<<<< HEAD
   > TSCBoundedBuilder<E, T, U, D>.exclusive(
       label: String,
       init: TSCBoundedBuilder<E, T, U, D>.() -> Unit = {},
   ): TSCEdge<E, T, U, D> =
       TSCBoundedBuilder<E, T, U, D>(label)
-=======
-  > TSCBoundedBuilder<E, T, S, U, D>.exclusive(
-      label: String,
-      init: TSCBoundedBuilder<E, T, S, U, D>.() -> Unit = {},
-  ): TSCEdge<E, T, S, U, D> =
-      TSCBoundedBuilder<E, T, S, U, D>(label)
->>>>>>> 2619036d
           .apply { init() }
           .apply { bounds = 1 to 1 }
           .build()
@@ -248,19 +206,11 @@
       T : TickDataType<E, T, U, D>,
       U : TickUnit<U, D>,
       D : TickDifference<D>,
-<<<<<<< HEAD
   > TSCBoundedBuilder<E, T, U, D>.optional(
       label: String,
       init: TSCBoundedBuilder<E, T, U, D>.() -> Unit = {},
   ): TSCEdge<E, T, U, D> =
       TSCBoundedBuilder<E, T, U, D>(label)
-=======
-  > TSCBoundedBuilder<E, T, S, U, D>.optional(
-      label: String,
-      init: TSCBoundedBuilder<E, T, S, U, D>.() -> Unit = {},
-  ): TSCEdge<E, T, S, U, D> =
-      TSCBoundedBuilder<E, T, S, U, D>(label)
->>>>>>> 2619036d
           .apply { init() }
           .apply { bounds = 0 to edgesCount() }
           .build()
@@ -282,19 +232,11 @@
       T : TickDataType<E, T, U, D>,
       U : TickUnit<U, D>,
       D : TickDifference<D>,
-<<<<<<< HEAD
   > TSCBoundedBuilder<E, T, U, D>.any(
       label: String,
       init: TSCBoundedBuilder<E, T, U, D>.() -> Unit = {},
   ): TSCEdge<E, T, U, D> =
       TSCBoundedBuilder<E, T, U, D>(label)
-=======
-  > TSCBoundedBuilder<E, T, S, U, D>.any(
-      label: String,
-      init: TSCBoundedBuilder<E, T, S, U, D>.() -> Unit = {},
-  ): TSCEdge<E, T, S, U, D> =
-      TSCBoundedBuilder<E, T, S, U, D>(label)
->>>>>>> 2619036d
           .apply { init() }
           .apply { bounds = 1 to edgesCount() }
           .build()
@@ -316,19 +258,11 @@
       T : TickDataType<E, T, U, D>,
       U : TickUnit<U, D>,
       D : TickDifference<D>,
-<<<<<<< HEAD
   > TSCBoundedBuilder<E, T, U, D>.all(
       label: String,
       init: TSCBoundedBuilder<E, T, U, D>.() -> Unit = {},
   ): TSCEdge<E, T, U, D> =
       TSCBoundedBuilder<E, T, U, D>(label)
-=======
-  > TSCBoundedBuilder<E, T, S, U, D>.all(
-      label: String,
-      init: TSCBoundedBuilder<E, T, S, U, D>.() -> Unit = {},
-  ): TSCEdge<E, T, S, U, D> =
-      TSCBoundedBuilder<E, T, S, U, D>(label)
->>>>>>> 2619036d
           .apply { init() }
           .apply { bounds = edgesCount() to edgesCount() }
           .build()
@@ -350,17 +284,9 @@
       T : TickDataType<E, T, U, D>,
       U : TickUnit<U, D>,
       D : TickDifference<D>,
-<<<<<<< HEAD
   > TSCBoundedBuilder<E, T, U, D>.leaf(
       label: String,
       init: TSCLeafBuilder<E, T, U, D>.() -> Unit = {},
   ): TSCEdge<E, T, U, D> =
       TSCLeafBuilder<E, T, U, D>(label).apply { init() }.build().also { this.addEdge(it) }
-=======
-  > TSCBoundedBuilder<E, T, S, U, D>.leaf(
-      label: String,
-      init: TSCLeafBuilder<E, T, S, U, D>.() -> Unit = {},
-  ): TSCEdge<E, T, S, U, D> =
-      TSCLeafBuilder<E, T, S, U, D>(label).apply { init() }.build().also { this.addEdge(it) }
->>>>>>> 2619036d
 }
/*
 * Copyright 2023-2025 The STARS Project Authors
 * SPDX-License-Identifier: Apache-2.0
 *
 * Licensed under the Apache License, Version 2.0 (the "License");
 * you may not use this file except in compliance with the License.
 * You may obtain a copy of the License at
 *
 *     http://www.apache.org/licenses/LICENSE-2.0
 *
 * Unless required by applicable law or agreed to in writing, software
 * distributed under the License is distributed on an "AS IS" BASIS,
 * WITHOUT WARRANTIES OR CONDITIONS OF ANY KIND, either express or implied.
 * See the License for the specific language governing permissions and
 * limitations under the License.
 */

package tools.aqua.stars.core.evaluation

import kotlin.reflect.KClass
import kotlin.reflect.cast
import tools.aqua.stars.core.types.*

/**
 * Binary predicate.
 *
 * @param E1 [EntityType].
 * @param E2 [EntityType].
 * @param E [EntityType].
 * @param T [TickDataType].
 * @param U [TickUnit].
 * @param D [TickDifference].
 * @param name The name of the predicate.
 * @property kClasses The [KClass]es of the [EntityType]s that are evaluated by this predicate.
 * @property eval The evaluation function on the context.
 */
class BinaryPredicate<
    E1 : E,
    E2 : E,
    E : EntityType<E, T, U, D>,
    T : TickDataType<E, T, U, D>,
    U : TickUnit<U, D>,
    D : TickDifference<D>,
>(
<<<<<<< HEAD
    name: String,
=======
>>>>>>> 2619036d
    val kClasses: Pair<KClass<E1>, KClass<E2>>,
    val eval: (T, E1, E2) -> Boolean,
) : AbstractPredicate<E, T, U, D>(name) {

  /**
   * Checks if this predicate holds (i.e., is true) in the given context.
   *
   * @param tick The current tick that is being evaluated.
   * @param tickUnit The time stamp to evaluate this predicate for.
   * @param entity1 The first entity to evaluate this predicate for.
   * @param entity2 The second entity to evaluate this predicate for.
   * @return Whether the predicate holds in the given context at the given [tick] for the given
   *   [entity1] and [entity2]. Returns false if the [tick] is not in the context.
   */
<<<<<<< HEAD
  fun holds(tick: T, tickUnit: U, entity1: E1, entity2: E2): Boolean =
      TODO("Search for tickUnit in tick")

  /**
   * Checks if this predicate holds (i.e., is true) in the given context.
   *
   * @param tick The current tick that is being evaluated.
   * @return Whether the predicate holds in the given context at the given [tick]. Returns false if
   *   the [tick] is not in the context.
   */
  fun holds(tick: T): Boolean = TODO("Search for tickUnit in tick")

  // ctx.firstOrNull { it.currentTickUnit == tick }?.let { holds(it, entity1, entity2) } ?: false
=======
  fun holds(
      ctx: PredicateContext<E, T, S, U, D>,
      tick: U = ctx.segment.ticks.keys.first(),
      entityId1: Int = ctx.primaryEntityId,
      entityId2: Int,
  ): Boolean = ctx.holds(this, tick, entityId1, entityId2)
>>>>>>> 2619036d

  /**
   * Checks if this predicate holds (i.e., is true) in the given context.
   *
   * @param tick The tick to evaluate this predicate for.
   * @param entity1 The first entity to evaluate this predicate for.
   * @param entity2 The second entity to evaluate this predicate for.
   * @return Whether the predicate holds for the current tick for the given [entity1] and [entity2].
   */
<<<<<<< HEAD
  @Suppress("UNCHECKED_CAST")
  fun holds(tick: T, entity1: E1 = tick.ego as E1, entity2: E2): Boolean =
      entity1 != entity2 &&
          this.kClasses.first.isInstance(entity1) &&
          this.kClasses.second.isInstance(entity2) &&
          this.eval(tick, this.kClasses.first.cast(entity1), this.kClasses.second.cast(entity2))

  /** Creates a binary tick predicate in this context. */
=======
  fun holds(ctx: PredicateContext<E, T, S, U, D>, entity1: E1, entity2: E2): Boolean =
      holds(
          ctx,
          entity1.tickData.currentTick.apply {
            if (this != entity2.tickData.currentTick) error("ticks don't match")
          },
          entity1.id,
          entity2.id,
      )

  /** Companion object containing utility methods for working with [BinaryPredicate]. */
>>>>>>> 2619036d
  companion object {
    /**
     * Creates a binary tick predicate in this context.
     *
     * @param E1 [EntityType].
     * @param E2 [EntityType].
     * @param E [EntityType].
     * @param T [TickDataType].
     * @param U [TickUnit].
     * @param D [TickDifference].
     * @param name The name of the predicate.
     * @param kClasses The [KClass]es of the [EntityType]s that are evaluated by this predicate.
     * @param eval The evaluation function on the [List] of [TickDataType]s.
     * @return The created [UnaryPredicate] with the given [eval] function and the [KClass]es of the
     *   entities for which the predicate should be evaluated.
     */
    fun <
        E1 : E,
        E2 : E,
        E : EntityType<E, T, U, D>,
        T : TickDataType<E, T, U, D>,
        U : TickUnit<U, D>,
        D : TickDifference<D>,
    > predicate(
<<<<<<< HEAD
        name: String,
=======
>>>>>>> 2619036d
        kClasses: Pair<KClass<E1>, KClass<E2>>,
        eval: (T, E1, E2) -> Boolean,
    ): BinaryPredicate<E1, E2, E, T, U, D> = BinaryPredicate(name, kClasses, eval)
  }
}<|MERGE_RESOLUTION|>--- conflicted
+++ resolved
@@ -42,10 +42,7 @@
     U : TickUnit<U, D>,
     D : TickDifference<D>,
 >(
-<<<<<<< HEAD
     name: String,
-=======
->>>>>>> 2619036d
     val kClasses: Pair<KClass<E1>, KClass<E2>>,
     val eval: (T, E1, E2) -> Boolean,
 ) : AbstractPredicate<E, T, U, D>(name) {
@@ -60,7 +57,6 @@
    * @return Whether the predicate holds in the given context at the given [tick] for the given
    *   [entity1] and [entity2]. Returns false if the [tick] is not in the context.
    */
-<<<<<<< HEAD
   fun holds(tick: T, tickUnit: U, entity1: E1, entity2: E2): Boolean =
       TODO("Search for tickUnit in tick")
 
@@ -74,14 +70,6 @@
   fun holds(tick: T): Boolean = TODO("Search for tickUnit in tick")
 
   // ctx.firstOrNull { it.currentTickUnit == tick }?.let { holds(it, entity1, entity2) } ?: false
-=======
-  fun holds(
-      ctx: PredicateContext<E, T, S, U, D>,
-      tick: U = ctx.segment.ticks.keys.first(),
-      entityId1: Int = ctx.primaryEntityId,
-      entityId2: Int,
-  ): Boolean = ctx.holds(this, tick, entityId1, entityId2)
->>>>>>> 2619036d
 
   /**
    * Checks if this predicate holds (i.e., is true) in the given context.
@@ -91,7 +79,6 @@
    * @param entity2 The second entity to evaluate this predicate for.
    * @return Whether the predicate holds for the current tick for the given [entity1] and [entity2].
    */
-<<<<<<< HEAD
   @Suppress("UNCHECKED_CAST")
   fun holds(tick: T, entity1: E1 = tick.ego as E1, entity2: E2): Boolean =
       entity1 != entity2 &&
@@ -99,20 +86,7 @@
           this.kClasses.second.isInstance(entity2) &&
           this.eval(tick, this.kClasses.first.cast(entity1), this.kClasses.second.cast(entity2))
 
-  /** Creates a binary tick predicate in this context. */
-=======
-  fun holds(ctx: PredicateContext<E, T, S, U, D>, entity1: E1, entity2: E2): Boolean =
-      holds(
-          ctx,
-          entity1.tickData.currentTick.apply {
-            if (this != entity2.tickData.currentTick) error("ticks don't match")
-          },
-          entity1.id,
-          entity2.id,
-      )
-
   /** Companion object containing utility methods for working with [BinaryPredicate]. */
->>>>>>> 2619036d
   companion object {
     /**
      * Creates a binary tick predicate in this context.
@@ -137,10 +111,7 @@
         U : TickUnit<U, D>,
         D : TickDifference<D>,
     > predicate(
-<<<<<<< HEAD
         name: String,
-=======
->>>>>>> 2619036d
         kClasses: Pair<KClass<E1>, KClass<E2>>,
         eval: (T, E1, E2) -> Boolean,
     ): BinaryPredicate<E1, E2, E, T, U, D> = BinaryPredicate(name, kClasses, eval)

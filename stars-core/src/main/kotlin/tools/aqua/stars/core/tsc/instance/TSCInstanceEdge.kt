--- conflicted
+++ resolved
@@ -41,11 +41,7 @@
 >(
     var destination: TSCInstanceNode<E, T, U, D>,
     val tscEdge: TSCEdge<E, T, U, D>,
-<<<<<<< HEAD
-    val isUnknown: Boolean,
-=======
     val isUnknown: Boolean = false,
->>>>>>> 422dbb6b
 ) {
 
   override fun equals(other: Any?): Boolean =

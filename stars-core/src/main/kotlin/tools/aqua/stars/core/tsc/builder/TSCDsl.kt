--- conflicted
+++ resolved
@@ -44,14 +44,9 @@
     T : TickDataType<E, T, U, D>,
     U : TickUnit<U, D>,
     D : TickDifference<D>> tsc(
-<<<<<<< HEAD
+    identifier: String = "TSC",
     init: TSCBoundedBuilder<E, T, U, D>.() -> Unit = {}
 ): TSC<E, T, U, D> {
-=======
-    identifier: String = "TSC",
-    init: TSCBoundedBuilder<E, T, S, U, D>.() -> Unit = {}
-): TSC<E, T, S, U, D> {
->>>>>>> 24b99f6d
   val rootEdge =
       TSCBoundedBuilder<E, T, U, D>(ROOT_NODE_LABEL)
           .apply { init() }

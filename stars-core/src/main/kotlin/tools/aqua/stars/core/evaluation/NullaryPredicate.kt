--- conflicted
+++ resolved
@@ -35,14 +35,9 @@
     U : TickUnit<U, D>,
     D : TickDifference<D>,
 >(
-<<<<<<< HEAD
     name: String,
     val eval: (T) -> Boolean,
 ) : AbstractPredicate<E, T, U, D>(name = name) {
-=======
-    val eval: (PredicateContext<E, T, S, U, D>) -> Boolean,
-) {
->>>>>>> 2619036d
 
   /**
    * Checks if this predicate holds (i.e., is true) in the given context and tick identifier.
@@ -52,7 +47,6 @@
    * @return Whether the predicate holds in the given context and at the given [tick].
    */
   fun holds(
-<<<<<<< HEAD
       tick: T,
       tickUnit: U,
   ): Boolean = TODO("Search for tickUnit in tick")
@@ -67,14 +61,7 @@
    */
   fun holds(tick: T): Boolean = this.eval(tick)
 
-  /** Creates a nullary tick predicate. */
-=======
-      ctx: PredicateContext<E, T, S, U, D>,
-      tick: U = ctx.segment.ticks.keys.first(),
-  ): Boolean = ctx.holds(this, tick)
-
   /** Companion object containing utility methods for working with [NullaryPredicate]. */
->>>>>>> 2619036d
   companion object {
     /**
      * Creates a nullary tick predicate.
@@ -92,13 +79,7 @@
         T : TickDataType<E, T, U, D>,
         U : TickUnit<U, D>,
         D : TickDifference<D>,
-<<<<<<< HEAD
     > predicate(name: String, eval: (T) -> Boolean): NullaryPredicate<E, T, U, D> =
         NullaryPredicate(name, eval)
-=======
-    > predicate(
-        eval: (PredicateContext<E, T, S, U, D>) -> Boolean
-    ): NullaryPredicate<E, T, S, U, D> = NullaryPredicate(eval)
->>>>>>> 2619036d
   }
 }
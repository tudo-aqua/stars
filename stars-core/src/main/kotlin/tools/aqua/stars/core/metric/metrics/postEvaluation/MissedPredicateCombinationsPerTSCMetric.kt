/*
 * Copyright 2023-2025 The STARS Project Authors
 * SPDX-License-Identifier: Apache-2.0
 *
 * Licensed under the Apache License, Version 2.0 (the "License");
 * you may not use this file except in compliance with the License.
 * You may obtain a copy of the License at
 *
 *     http://www.apache.org/licenses/LICENSE-2.0
 *
 * Unless required by applicable law or agreed to in writing, software
 * distributed under the License is distributed on an "AS IS" BASIS,
 * WITHOUT WARRANTIES OR CONDITIONS OF ANY KIND, either express or implied.
 * See the License for the specific language governing permissions and
 * limitations under the License.
 */

package tools.aqua.stars.core.metric.metrics.postEvaluation

import java.util.logging.Logger
import tools.aqua.stars.core.evaluation.PredicateCombination
import tools.aqua.stars.core.metric.metrics.evaluation.ValidTSCInstancesPerTSCMetric
import tools.aqua.stars.core.metric.metrics.providers.Loggable
import tools.aqua.stars.core.metric.metrics.providers.PostEvaluationMetricProvider
<<<<<<< HEAD
import tools.aqua.stars.core.metric.metrics.providers.Serializable
=======
import tools.aqua.stars.core.metric.metrics.providers.SerializableMetric
>>>>>>> 2619036d
import tools.aqua.stars.core.metric.serialization.SerializablePredicateCombinationResult
import tools.aqua.stars.core.metric.serialization.tsc.SerializableTSCNode
import tools.aqua.stars.core.metric.utils.ApplicationConstantsHolder.CONSOLE_INDENT
import tools.aqua.stars.core.metric.utils.ApplicationConstantsHolder.CONSOLE_SEPARATOR
import tools.aqua.stars.core.tsc.TSC
import tools.aqua.stars.core.tsc.builder.CONST_TRUE
import tools.aqua.stars.core.tsc.instance.TSCInstanceNode
import tools.aqua.stars.core.types.*

/**
 * This class implements the [PostEvaluationMetricProvider] and calculates all missing
 * [PredicateCombination]s for all [TSC]s.
 *
 * This class implements the [Loggable] interface. It logs and prints the count of missing
 * [PredicateCombination]s for each [TSC]. It logs the missing [PredicateCombination]s for each
 * [TSC].
 *
 * @param E [EntityType].
 * @param T [TickDataType].
 * @param U [TickUnit].
 * @param D [TickDifference].
 * @property dependsOn The instance of a [ValidTSCInstancesPerTSCMetric] on which this metric
 *   depends on and needs for its calculation.
 * @property loggerIdentifier identifier (name) for the logger.
 * @property logger [Logger] instance.
 */
@Suppress("unused")
class MissedPredicateCombinationsPerTSCMetric<
    E : EntityType<E, T, U, D>,
    T : TickDataType<E, T, U, D>,
    U : TickUnit<U, D>,
    D : TickDifference<D>,
>(
<<<<<<< HEAD
    override val dependsOn: ValidTSCInstancesPerTSCMetric<E, T, U, D>,
    override val loggerIdentifier: String = "missed-predicate-combinations",
    override val logger: Logger = Loggable.getLogger(loggerIdentifier),
) : PostEvaluationMetricProvider<E, T, U, D>, Serializable, Loggable {
=======
    override val dependsOn: ValidTSCInstancesPerTSCMetric<E, T, S, U, D>,
    override val loggerIdentifier: String = "missed-predicate-combinations",
    override val logger: Logger = Loggable.getLogger(loggerIdentifier),
) : PostEvaluationMetricProvider<E, T, S, U, D>, SerializableMetric, Loggable {
>>>>>>> 2619036d

  /** Holds the evaluation result after calling [postEvaluate]. */
  private var evaluationResultCache: Map<TSC<E, T, U, D>, Set<PredicateCombination>>? = null

  /**
   * Returns a [Map] of all missing [PredicateCombination]s for all [TSC]s that are calculated by
   * the [ValidTSCInstancesPerTSCMetric].
   *
   * @return The [Map] of all missing [PredicateCombination]s to its associated [TSC].
   */
  override fun postEvaluate(): Map<TSC<E, T, U, D>, Set<PredicateCombination>> =
      evaluationResultCache
          ?: dependsOn
              .getState()
              .mapValues {
                getAllMissingPredicateCombinationsForTSC(it.key, it.value.map { t -> t.key })
              }
              .also { evaluationResultCache = it }

  /**
   * Prints the count of missed [PredicateCombination]s for each [TSC] and then the actual list of
   * the missed predicates.
   */
  override fun printPostEvaluationResult() {
    val evaluationResult = postEvaluate()
    println(
        "\n$CONSOLE_SEPARATOR\n$CONSOLE_INDENT Missing Predicate Combinations Per TSC \n$CONSOLE_SEPARATOR"
    )
    evaluationResult.forEach { (tsc, missedPredicates) ->
      logInfo(
          "Count of missing predicate combinations for tsc '${tsc.identifier}': ${missedPredicates.size}."
      )
      missedPredicates
          .sortedWith(compareBy<PredicateCombination> { it.predicate1 }.thenBy { it.predicate2 })
          .forEach { logFine(it) }
      logFine()
    }
  }

  /**
   * Calculate the [Set] of [PredicateCombination]s that are missing.
   *
   * @param tsc The [TSC] for which the missing [PredicateCombination]s should be calculated.
   * @param tscInstances The occurred [List] of [TSCInstanceNode]s.
   * @return A [Set] of [PredicateCombination]s that can occur based on the given [tsc] but are not
   *   present in the given [tscInstances].
   */
  private fun getAllMissingPredicateCombinationsForTSC(
<<<<<<< HEAD
      tsc: TSC<E, T, U, D>,
      tscInstances: List<TSCInstanceNode<E, T, U, D>>,
=======
      tsc: TSC<E, T, S, U, D>,
      tscInstances: List<TSCInstanceNode<E, T, S, U, D>>,
>>>>>>> 2619036d
  ): Set<PredicateCombination> {
    // Get all possible predicate combinations
    val possiblePredicateCombinations = getAllPredicateCombinations(tsc.possibleTSCInstances)
    // Get all occurred predicate combinations
    val occurredPredicateCombinations = getAllPredicateCombinations(tscInstances)
    // Return predicate combinations that have not occurred
    return possiblePredicateCombinations.minus(occurredPredicateCombinations)
  }

  /**
   * Get all [PredicateCombination]s for the given [List] of [TSCInstanceNode]s.
   *
   * @param tscInstances A [List] of [TSCInstanceNode] for which all possible [PredicateCombination]
   *   s should be calculated.
   * @return the [Set] of [PredicateCombination]s based on the [tscInstances].
   */
  private fun getAllPredicateCombinations(
      tscInstances: List<TSCInstanceNode<E, T, U, D>>
  ): Set<PredicateCombination> {
    // Create set for storage of all combinations
    val predicateCombinations = mutableSetOf<PredicateCombination>()
    tscInstances.forEach { t ->
      // Get all traversals that are possible for the current TSCInstance, excluding TSCAlwaysEdges,
      // as they do not represent a predicate
      val predicateTraversals =
          t.traverse()
<<<<<<< HEAD
              .filter { it.getLeafNodeEdges(it).any { t -> t.tscEdge.condition != CONST_TRUE } }
=======
              .filter { instance ->
                instance.getLeafNodeEdges(instance).any { leafNode ->
                  leafNode.tscEdge.condition != CONST_TRUE
                }
              }
>>>>>>> 2619036d
              .map { it.toString() }
      // Combine all TSCEdges with each other
      predicateTraversals.forEach { predicatePath1 ->
        predicateTraversals
            .filter { it != predicatePath1 }
            .forEach { predicatePath2 ->
              predicateCombinations += PredicateCombination(predicatePath1, predicatePath2)
            }
      }
    }
    return predicateCombinations
  }

  override fun getSerializableResults(): List<SerializablePredicateCombinationResult> =
<<<<<<< HEAD
      evaluationResultCache?.map { (tsc, predicates) ->
        val resultList = predicates.map { it.predicate1 to it.predicate2 }
        SerializablePredicateCombinationResult(
            identifier = tsc.identifier,
            source = loggerIdentifier,
            tsc = SerializableTSCNode(tsc.rootNode),
            count = resultList.size,
            value = resultList,
        )
      } ?: emptyList()
=======
      evaluationResultCache
          ?.map { (tsc, predicates) ->
            val resultList = predicates.map { it.predicate1 to it.predicate2 }
            SerializablePredicateCombinationResult(
                identifier = tsc.identifier,
                source = loggerIdentifier,
                tsc = SerializableTSCNode(tsc.rootNode),
                count = resultList.size,
                value = resultList,
            )
          }
          .orEmpty()
>>>>>>> 2619036d
}<|MERGE_RESOLUTION|>--- conflicted
+++ resolved
@@ -22,11 +22,7 @@
 import tools.aqua.stars.core.metric.metrics.evaluation.ValidTSCInstancesPerTSCMetric
 import tools.aqua.stars.core.metric.metrics.providers.Loggable
 import tools.aqua.stars.core.metric.metrics.providers.PostEvaluationMetricProvider
-<<<<<<< HEAD
-import tools.aqua.stars.core.metric.metrics.providers.Serializable
-=======
 import tools.aqua.stars.core.metric.metrics.providers.SerializableMetric
->>>>>>> 2619036d
 import tools.aqua.stars.core.metric.serialization.SerializablePredicateCombinationResult
 import tools.aqua.stars.core.metric.serialization.tsc.SerializableTSCNode
 import tools.aqua.stars.core.metric.utils.ApplicationConstantsHolder.CONSOLE_INDENT
@@ -60,17 +56,10 @@
     U : TickUnit<U, D>,
     D : TickDifference<D>,
 >(
-<<<<<<< HEAD
     override val dependsOn: ValidTSCInstancesPerTSCMetric<E, T, U, D>,
     override val loggerIdentifier: String = "missed-predicate-combinations",
     override val logger: Logger = Loggable.getLogger(loggerIdentifier),
-) : PostEvaluationMetricProvider<E, T, U, D>, Serializable, Loggable {
-=======
-    override val dependsOn: ValidTSCInstancesPerTSCMetric<E, T, S, U, D>,
-    override val loggerIdentifier: String = "missed-predicate-combinations",
-    override val logger: Logger = Loggable.getLogger(loggerIdentifier),
-) : PostEvaluationMetricProvider<E, T, S, U, D>, SerializableMetric, Loggable {
->>>>>>> 2619036d
+) : PostEvaluationMetricProvider<E, T, U, D>, SerializableMetric, Loggable {
 
   /** Holds the evaluation result after calling [postEvaluate]. */
   private var evaluationResultCache: Map<TSC<E, T, U, D>, Set<PredicateCombination>>? = null
@@ -119,13 +108,8 @@
    *   present in the given [tscInstances].
    */
   private fun getAllMissingPredicateCombinationsForTSC(
-<<<<<<< HEAD
       tsc: TSC<E, T, U, D>,
       tscInstances: List<TSCInstanceNode<E, T, U, D>>,
-=======
-      tsc: TSC<E, T, S, U, D>,
-      tscInstances: List<TSCInstanceNode<E, T, S, U, D>>,
->>>>>>> 2619036d
   ): Set<PredicateCombination> {
     // Get all possible predicate combinations
     val possiblePredicateCombinations = getAllPredicateCombinations(tsc.possibleTSCInstances)
@@ -152,15 +136,7 @@
       // as they do not represent a predicate
       val predicateTraversals =
           t.traverse()
-<<<<<<< HEAD
               .filter { it.getLeafNodeEdges(it).any { t -> t.tscEdge.condition != CONST_TRUE } }
-=======
-              .filter { instance ->
-                instance.getLeafNodeEdges(instance).any { leafNode ->
-                  leafNode.tscEdge.condition != CONST_TRUE
-                }
-              }
->>>>>>> 2619036d
               .map { it.toString() }
       // Combine all TSCEdges with each other
       predicateTraversals.forEach { predicatePath1 ->
@@ -175,7 +151,6 @@
   }
 
   override fun getSerializableResults(): List<SerializablePredicateCombinationResult> =
-<<<<<<< HEAD
       evaluationResultCache?.map { (tsc, predicates) ->
         val resultList = predicates.map { it.predicate1 to it.predicate2 }
         SerializablePredicateCombinationResult(
@@ -185,19 +160,6 @@
             count = resultList.size,
             value = resultList,
         )
-      } ?: emptyList()
-=======
-      evaluationResultCache
-          ?.map { (tsc, predicates) ->
-            val resultList = predicates.map { it.predicate1 to it.predicate2 }
-            SerializablePredicateCombinationResult(
-                identifier = tsc.identifier,
-                source = loggerIdentifier,
-                tsc = SerializableTSCNode(tsc.rootNode),
-                count = resultList.size,
-                value = resultList,
-            )
-          }
-          .orEmpty()
->>>>>>> 2619036d
+      }
+      .orEmpty()
 }
/*
 * Copyright 2023-2025 The STARS Project Authors
 * SPDX-License-Identifier: Apache-2.0
 *
 * Licensed under the Apache License, Version 2.0 (the "License");
 * you may not use this file except in compliance with the License.
 * You may obtain a copy of the License at
 *
 *     http://www.apache.org/licenses/LICENSE-2.0
 *
 * Unless required by applicable law or agreed to in writing, software
 * distributed under the License is distributed on an "AS IS" BASIS,
 * WITHOUT WARRANTIES OR CONDITIONS OF ANY KIND, either express or implied.
 * See the License for the specific language governing permissions and
 * limitations under the License.
 */

package tools.aqua.stars.core.tsc.builder

import tools.aqua.stars.core.tsc.edge.TSCEdge
import tools.aqua.stars.core.tsc.node.TSCLeafNode
import tools.aqua.stars.core.types.*

/**
 * Class to assist in creating leaf nodes in the DSL.
 *
 * @param E [EntityType].
 * @param T [TickDataType].
 * @param U [TickUnit].
 * @param D [TickDifference].
 * @property label Label of the [TSCLeafNode].
 */
open class TSCLeafBuilder<
    E : EntityType<E, T, U, D>,
    T : TickDataType<E, T, U, D>,
    U : TickUnit<U, D>,
    D : TickDifference<D>,
<<<<<<< HEAD
>(val label: String) : TSCBuilder<E, T, U, D>() {
=======
>(val label: String) : TSCBuilder<E, T, S, U, D>() {
>>>>>>> 2619036d

  /**
   * Creates a [TSCEdge] with a [TSCLeafNode].
   *
   * @return The created [TSCEdge].
   */
  fun build(): TSCEdge<E, T, U, D> =
      TSCEdge(
          condition = condition,
          destination =
              TSCLeafNode(
                  label = label,
                  monitorsMap = monitors,
                  projectionsMap = projections,
                  valueFunction = valueFunction,
              ),
      )

  /**
   * DSL function for edge conditions.
   *
   * @param E [EntityType].
   * @param T [TickDataType].
   * @param U [TickUnit].
   * @param D [TickDifference].
   * @param condition The edge condition.
   */
  fun <
      E : EntityType<E, T, U, D>,
      T : TickDataType<E, T, U, D>,
      U : TickUnit<U, D>,
      D : TickDifference<D>,
<<<<<<< HEAD
  > TSCLeafBuilder<E, T, U, D>.condition(condition: (T) -> Boolean) {
=======
  > TSCLeafBuilder<E, T, S, U, D>.condition(
      condition: (PredicateContext<E, T, S, U, D>) -> Boolean
  ) {
>>>>>>> 2619036d
    this.condition = condition
  }

  /**
   * DSL function for a value function.
   *
   * @param E [EntityType].
   * @param T [TickDataType].
   * @param U [TickUnit].
   * @param D [TickDifference].
   * @param valueFunction The value function.
   */
  fun <
      E : EntityType<E, T, U, D>,
      T : TickDataType<E, T, U, D>,
      U : TickUnit<U, D>,
      D : TickDifference<D>,
<<<<<<< HEAD
  > TSCLeafBuilder<E, T, U, D>.valueFunction(valueFunction: (T) -> Any) {
=======
  > TSCLeafBuilder<E, T, S, U, D>.valueFunction(
      valueFunction: (PredicateContext<E, T, S, U, D>) -> Any
  ) {
>>>>>>> 2619036d
    this.valueFunction = valueFunction
  }

  /**
   * DSL function for the projections block.
   *
   * @param E [EntityType].
   * @param T [TickDataType].
   * @param U [TickUnit].
   * @param D [TickDifference].
   * @param init The init function.
   * @return The [TSCEdge] that is connected to a 'projections' node.
   */
  fun <
      E : EntityType<E, T, U, D>,
      T : TickDataType<E, T, U, D>,
      U : TickUnit<U, D>,
      D : TickDifference<D>,
<<<<<<< HEAD
  > TSCLeafBuilder<E, T, U, D>.projections(
      init: TSCProjectionsBuilder<E, T, U, D>.() -> Unit = {}
  ) = TSCProjectionsBuilder<E, T, U, D>().apply { init() }.also { this.projections = it.build() }
=======
  > TSCLeafBuilder<E, T, S, U, D>.projections(
      init: TSCProjectionsBuilder<E, T, S, U, D>.() -> Unit = {}
  ): TSCProjectionsBuilder<E, T, S, U, D> =
      TSCProjectionsBuilder<E, T, S, U, D>().apply { init() }.also { this.projections = it.build() }
>>>>>>> 2619036d

  /**
   * DSL function for an edge with MonitorsEdge in the leaf node scope.
   *
   * @param E [EntityType].
   * @param T [TickDataType].
   * @param U [TickUnit].
   * @param D [TickDifference].
   * @param init The init function.
   * @return The [TSCEdge] that is connected to a 'monitors' node.
   */
  fun <
      E : EntityType<E, T, U, D>,
      T : TickDataType<E, T, U, D>,
      U : TickUnit<U, D>,
      D : TickDifference<D>,
<<<<<<< HEAD
  > TSCLeafBuilder<E, T, U, D>.monitors(init: TSCMonitorsBuilder<E, T, U, D>.() -> Unit = {}) =
      TSCMonitorsBuilder<E, T, U, D>().apply { init() }.also { this.monitors = it.build() }
=======
  > TSCLeafBuilder<E, T, S, U, D>.monitors(
      init: TSCMonitorsBuilder<E, T, S, U, D>.() -> Unit = {}
  ): TSCMonitorsBuilder<E, T, S, U, D> =
      TSCMonitorsBuilder<E, T, S, U, D>().apply { init() }.also { this.monitors = it.build() }
>>>>>>> 2619036d
}<|MERGE_RESOLUTION|>--- conflicted
+++ resolved
@@ -35,11 +35,7 @@
     T : TickDataType<E, T, U, D>,
     U : TickUnit<U, D>,
     D : TickDifference<D>,
-<<<<<<< HEAD
 >(val label: String) : TSCBuilder<E, T, U, D>() {
-=======
->(val label: String) : TSCBuilder<E, T, S, U, D>() {
->>>>>>> 2619036d
 
   /**
    * Creates a [TSCEdge] with a [TSCLeafNode].
@@ -72,13 +68,7 @@
       T : TickDataType<E, T, U, D>,
       U : TickUnit<U, D>,
       D : TickDifference<D>,
-<<<<<<< HEAD
   > TSCLeafBuilder<E, T, U, D>.condition(condition: (T) -> Boolean) {
-=======
-  > TSCLeafBuilder<E, T, S, U, D>.condition(
-      condition: (PredicateContext<E, T, S, U, D>) -> Boolean
-  ) {
->>>>>>> 2619036d
     this.condition = condition
   }
 
@@ -96,13 +86,7 @@
       T : TickDataType<E, T, U, D>,
       U : TickUnit<U, D>,
       D : TickDifference<D>,
-<<<<<<< HEAD
   > TSCLeafBuilder<E, T, U, D>.valueFunction(valueFunction: (T) -> Any) {
-=======
-  > TSCLeafBuilder<E, T, S, U, D>.valueFunction(
-      valueFunction: (PredicateContext<E, T, S, U, D>) -> Any
-  ) {
->>>>>>> 2619036d
     this.valueFunction = valueFunction
   }
 
@@ -121,16 +105,10 @@
       T : TickDataType<E, T, U, D>,
       U : TickUnit<U, D>,
       D : TickDifference<D>,
-<<<<<<< HEAD
   > TSCLeafBuilder<E, T, U, D>.projections(
       init: TSCProjectionsBuilder<E, T, U, D>.() -> Unit = {}
-  ) = TSCProjectionsBuilder<E, T, U, D>().apply { init() }.also { this.projections = it.build() }
-=======
-  > TSCLeafBuilder<E, T, S, U, D>.projections(
-      init: TSCProjectionsBuilder<E, T, S, U, D>.() -> Unit = {}
   ): TSCProjectionsBuilder<E, T, S, U, D> =
-      TSCProjectionsBuilder<E, T, S, U, D>().apply { init() }.also { this.projections = it.build() }
->>>>>>> 2619036d
+      TSCProjectionsBuilder<E, T, U, D>().apply { init() }.also { this.projections = it.build() }
 
   /**
    * DSL function for an edge with MonitorsEdge in the leaf node scope.
@@ -147,13 +125,6 @@
       T : TickDataType<E, T, U, D>,
       U : TickUnit<U, D>,
       D : TickDifference<D>,
-<<<<<<< HEAD
   > TSCLeafBuilder<E, T, U, D>.monitors(init: TSCMonitorsBuilder<E, T, U, D>.() -> Unit = {}) =
       TSCMonitorsBuilder<E, T, U, D>().apply { init() }.also { this.monitors = it.build() }
-=======
-  > TSCLeafBuilder<E, T, S, U, D>.monitors(
-      init: TSCMonitorsBuilder<E, T, S, U, D>.() -> Unit = {}
-  ): TSCMonitorsBuilder<E, T, S, U, D> =
-      TSCMonitorsBuilder<E, T, S, U, D>().apply { init() }.also { this.monitors = it.build() }
->>>>>>> 2619036d
 }
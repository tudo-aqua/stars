--- conflicted
+++ resolved
@@ -44,13 +44,8 @@
    *
    * @return The created [TSCEdge].
    */
-<<<<<<< HEAD
-  fun build(): TSCLeafEdge<E, T, S, U, D> =
-      TSCLeafEdge(
-=======
   fun build(): TSCEdge<E, T, S, U, D> =
       TSCEdge(
->>>>>>> 939a8965
           condition = condition,
           destination =
               TSCLeafNode(

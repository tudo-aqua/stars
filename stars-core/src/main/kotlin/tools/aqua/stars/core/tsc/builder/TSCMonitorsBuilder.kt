/*
 * Copyright 2023-2025 The STARS Project Authors
 * SPDX-License-Identifier: Apache-2.0
 *
 * Licensed under the Apache License, Version 2.0 (the "License");
 * you may not use this file except in compliance with the License.
 * You may obtain a copy of the License at
 *
 *     http://www.apache.org/licenses/LICENSE-2.0
 *
 * Unless required by applicable law or agreed to in writing, software
 * distributed under the License is distributed on an "AS IS" BASIS,
 * WITHOUT WARRANTIES OR CONDITIONS OF ANY KIND, either express or implied.
 * See the License for the specific language governing permissions and
 * limitations under the License.
 */

package tools.aqua.stars.core.tsc.builder

import tools.aqua.stars.core.types.*

/**
 * Class to assist in creating monitors nodes in the DSL.
 *
 * @param E [EntityType].
 * @param T [TickDataType].
 * @param U [TickUnit].
 * @param D [TickDifference].
 */
open class TSCMonitorsBuilder<
    E : EntityType<E, T, U, D>,
    T : TickDataType<E, T, U, D>,
    U : TickUnit<U, D>,
    D : TickDifference<D>,
<<<<<<< HEAD
> : TSCBuilder<E, T, U, D>() {
=======
> : TSCBuilder<E, T, S, U, D>() {
>>>>>>> 2619036d

  /** Creates the monitors map. */
  fun build(): Map<String, (T) -> Boolean> = monitorMap

  /**
   * DSL function for a monitor.
   *
   * @param E [EntityType].
   * @param T [TickDataType].
   * @param U [TickUnit].
   * @param D [TickDifference].
   * @param label Name of the edge.
   * @param condition The monitor condition.
   */
  fun <
      E : EntityType<E, T, U, D>,
      T : TickDataType<E, T, U, D>,
      U : TickUnit<U, D>,
      D : TickDifference<D>,
<<<<<<< HEAD
  > TSCMonitorsBuilder<E, T, U, D>.monitor(label: String, condition: (T) -> Boolean) {
=======
  > TSCMonitorsBuilder<E, T, S, U, D>.monitor(
      label: String,
      condition: (PredicateContext<E, T, S, U, D>) -> Boolean,
  ) {
>>>>>>> 2619036d
    check(!monitorMap.containsKey(label)) { "Monitor $label already exists" }
    monitorMap[label] = condition
  }
}<|MERGE_RESOLUTION|>--- conflicted
+++ resolved
@@ -32,11 +32,7 @@
     T : TickDataType<E, T, U, D>,
     U : TickUnit<U, D>,
     D : TickDifference<D>,
-<<<<<<< HEAD
 > : TSCBuilder<E, T, U, D>() {
-=======
-> : TSCBuilder<E, T, S, U, D>() {
->>>>>>> 2619036d
 
   /** Creates the monitors map. */
   fun build(): Map<String, (T) -> Boolean> = monitorMap
@@ -56,14 +52,8 @@
       T : TickDataType<E, T, U, D>,
       U : TickUnit<U, D>,
       D : TickDifference<D>,
-<<<<<<< HEAD
-  > TSCMonitorsBuilder<E, T, U, D>.monitor(label: String, condition: (T) -> Boolean) {
-=======
-  > TSCMonitorsBuilder<E, T, S, U, D>.monitor(
-      label: String,
-      condition: (PredicateContext<E, T, S, U, D>) -> Boolean,
+  > TSCMonitorsBuilder<E, T, U, D>.monitor(label: String, condition: (T) -> Boolean,
   ) {
->>>>>>> 2619036d
     check(!monitorMap.containsKey(label)) { "Monitor $label already exists" }
     monitorMap[label] = condition
   }

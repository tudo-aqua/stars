--- conflicted
+++ resolved
@@ -41,11 +41,10 @@
 @Serializable
 @SerialName("TrafficSign")
 data class JsonTrafficSign(
-<<<<<<< HEAD
     @SerialName("id") override val id: Int = 0,
     @SerialName("traffic_sign_type") val trafficSignType: JsonTrafficSignType,
     @SerialName("speed_limit") val speedLimit: Double?,
-    @SerialName("type_id") val typeId: String,
+    @SerialName("type_id") override val typeId: String,
     @SerialName("location") override val location: JsonLocation,
     @SerialName("rotation") override val rotation: JsonRotation,
     @SerialName("attributes") override val attributes: Map<String, String>,
@@ -54,19 +53,5 @@
     @SerialName("is_dormant") override val isDormant: Boolean,
     @SerialName("semantic_tags") override val semanticTags: List<Int>,
     @SerialName("bounding_box") override val boundingBox: JsonBoundingBox?,
-    @SerialName("collisions") override val collisions: List<Int>
-=======
-    @SerialName("id") override val id: Int,
-    @SerialName("type_id") override val typeId: String,
-    @SerialName("attributes") override val attributes: Map<String, String>,
-    @SerialName("is_alive") override val isAlive: Boolean,
-    @SerialName("is_active") override val isActive: Boolean,
-    @SerialName("is_dormant") override val isDormant: Boolean,
-    @SerialName("semantic_tags") override val semanticTags: List<Int>,
-    @SerialName("bounding_box") override val boundingBox: JsonBoundingBox,
-    @SerialName("location") override val location: JsonLocation,
-    @SerialName("rotation") override val rotation: JsonRotation,
-    @SerialName("traffic_sign_type") val trafficSignType: JsonTrafficSignType,
-    @SerialName("speed_limit") val speedLimit: Double?,
->>>>>>> 24b99f6d
+    @SerialName("collisions") override val collisions: List<Int>,
 ) : JsonActor()
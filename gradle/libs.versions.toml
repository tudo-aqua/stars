[versions]

[libraries]

# Regular Libraries
detekt-rules-libraries = { group = "io.gitlab.arturbosch.detekt", name = "detekt-rules-libraries", version ="1.23.7" }

# Kotlinx
# kotlinx-coroutines-core = { group = "org.jetbrains.kotlinx", name = "kotlinx-coroutines-core", version = "1.10.1" }
kotlinx-serialization-json = { group = "org.jetbrains.kotlinx", name = "kotlinx-serialization-json", version = "1.8.0" }

# SLF4J
slf4j-api = { group = "org.slf4j", name = "slf4j-api", version = "2.0.16"}
slf4j-simple = { group = "org.slf4j", name = "slf4j-simple", version = "2.0.16"}

# Lets-Plot
<<<<<<< HEAD
letsplot-kotlinjvm = { group = "org.jetbrains.lets-plot", name = "lets-plot-kotlin-jvm", version = "4.10.0" }
letsplot-imageexport = { group = "org.jetbrains.lets-plot", name = "lets-plot-image-export", version = "4.5.2" }
=======
letsplot-kotlinjvm = { group = "org.jetbrains.lets-plot", name = "lets-plot-kotlin-jvm", version = "4.9.3" }
letsplot-imageexport = { group = "org.jetbrains.lets-plot", name = "lets-plot-image-export", version = "4.6.2" }
>>>>>>> 1f496ba4

# Tests
kotlin-test = { group = "org.jetbrains.kotlin", name="kotlin-test" }

# Gradle Plugins
gradle-kotlin = { group = "org.jetbrains.kotlin", name = "kotlin-gradle-plugin", version = "2.1.0" }
gradle-dokka = { group = "org.jetbrains.dokka", name = "dokka-gradle-plugin", version = "1.9.20" }
gradle-detekt = { group = "io.gitlab.arturbosch.detekt", name = "detekt-gradle-plugin", version = "1.23.6" }
gradle-bmVersions = { group = "com.github.ben-manes", name = "gradle-versions-plugin", version = "0.51.0" }
gradle-gitVersioning = { group = "me.qoomon", name = "gradle-git-versioning-plugin", version = "6.4.4" }
gradle-taskTree = { group = "com.dorongold.plugins", name = "task-tree", version = "4.0.0" }
gradle-spotless = { group = "com.diffplug.spotless", name = "spotless-plugin-gradle", version = "7.0.2" }
gradle-nexusPublish = { group = "io.github.gradle-nexus", name = "publish-plugin", version = "1.1.0" }
# gradle-kover = { group = "org.jetbrains.kotlinx", name = "kover", version = "0.6.1" }

# Other
dokka-javadoc = { group = "org.jetbrains.dokka", name = "kotlin-as-java-plugin", version = "1.9.20" }

[bundles]
gradle-kotlin-full = ["gradle-dokka", "gradle-kotlin"]<|MERGE_RESOLUTION|>--- conflicted
+++ resolved
@@ -14,13 +14,8 @@
 slf4j-simple = { group = "org.slf4j", name = "slf4j-simple", version = "2.0.16"}
 
 # Lets-Plot
-<<<<<<< HEAD
 letsplot-kotlinjvm = { group = "org.jetbrains.lets-plot", name = "lets-plot-kotlin-jvm", version = "4.10.0" }
-letsplot-imageexport = { group = "org.jetbrains.lets-plot", name = "lets-plot-image-export", version = "4.5.2" }
-=======
-letsplot-kotlinjvm = { group = "org.jetbrains.lets-plot", name = "lets-plot-kotlin-jvm", version = "4.9.3" }
 letsplot-imageexport = { group = "org.jetbrains.lets-plot", name = "lets-plot-image-export", version = "4.6.2" }
->>>>>>> 1f496ba4
 
 # Tests
 kotlin-test = { group = "org.jetbrains.kotlin", name="kotlin-test" }

[versions]

<<<<<<< HEAD
# Platforms

kotlin = "2.0.0"
spring = "2.7.2"
vaadin = "23.1.6"

# Other

jackson = "2.13.3"
jekyllDocker = "4.2.0"
junit = "5.9.0"
ktor = "2.1.0"
openjfx = "18.0.2"
guava = "31.1-jre"
testcontainers = "1.17.3"

=======
>>>>>>> 5f09047e
[libraries]

# Regular Libraries


# commons-compress = { group = "org.apache.commons", name = "commons-compress", version = "1.26.0" }

# Kotlinx
kotlinx-coroutines-core = { group = "org.jetbrains.kotlinx", name = "kotlinx-coroutines-core", version = "1.8.1" }
kotlinx-serialization-json = { group = "org.jetbrains.kotlinx", name = "kotlinx-serialization-json", version = "1.7.1" }

# SLF4J
slf4j-api = { group = "org.slf4j", name = "slf4j-api", version = "2.0.13"}
slf4j-simple = { group = "org.slf4j", name = "slf4j-simple", version = "2.0.13"}

# Lets-Plot
letsplot-kotlinjvm = { group = "org.jetbrains.lets-plot", name = "lets-plot-kotlin-jvm", version = "4.7.3" }
letsplot-imageexport = { group = "org.jetbrains.lets-plot", name = "lets-plot-image-export", version = "4.3.3" }

# Tests
kotlin-test = { group = "org.jetbrains.kotlin", name="kotlin-test" }
assertj = { group = "org.assertj", name = "assertj-core", version = "3.26.3" }
junit-bom = { group = "org.junit", name = "junit-bom", version = "5.10.3" }
junit-jupiter = { group = "org.junit.jupiter", name = "junit-jupiter" }

# Gradle Plugins
gradle-kotlin = { group = "org.jetbrains.kotlin", name = "kotlin-gradle-plugin", version = "2.0.0" }
gradle-dokka = { group = "org.jetbrains.dokka", name = "dokka-gradle-plugin", version = "1.9.20" }
<<<<<<< HEAD
gradle-kotlin = { group = "org.jetbrains.kotlin", name = "kotlin-gradle-plugin", version.ref = "kotlin" }
gradle-kotlin-allopen = { group = "org.jetbrains.kotlin", name = "kotlin-allopen", version.ref = "kotlin" }
gradle-kotlin-noarg = { group = "org.jetbrains.kotlin", name = "kotlin-noarg", version.ref = "kotlin" }

gradle-bmVersions = { group = "com.github.ben-manes", name = "gradle-versions-plugin", version = "0.42.0" }
gradle-dependencyManagement = { group = "io.spring.gradle", name = "dependency-management-plugin", version = "1.0.13.RELEASE" }
gradle-detekt = { group = "io.gitlab.arturbosch.detekt", name = "detekt-gradle-plugin", version = "1.23.6" }
=======
gradle-detekt = { group = "io.gitlab.arturbosch.detekt", name = "detekt-gradle-plugin", version = "1.23.6" }
gradle-bmVersions = { group = "com.github.ben-manes", name = "gradle-versions-plugin", version = "0.51.0" }
>>>>>>> 5f09047e
gradle-gitVersioning = { group = "me.qoomon", name = "gradle-git-versioning-plugin", version = "6.3.0" }
gradle-taskTree = { group = "com.dorongold.plugins", name = "task-tree", version = "4.0.0" }
gradle-spotless = { group = "com.diffplug.spotless", name = "spotless-plugin-gradle", version = "6.9.1" }
gradle-nexusPublish = { group = "io.github.gradle-nexus", name = "publish-plugin", version = "1.1.0" }
# gradle-kover = { group = "org.jetbrains.kotlinx", name = "kover", version = "0.6.1" }

# Other
dokka-javadoc = { group = "org.jetbrains.dokka", name = "kotlin-as-java-plugin", version = "1.9.20" }

[bundles]
gradle-kotlin-full = ["gradle-dokka", "gradle-kotlin"]
test = ["assertj", "kotlin-test"]<|MERGE_RESOLUTION|>--- conflicted
+++ resolved
@@ -1,24 +1,5 @@
 [versions]
 
-<<<<<<< HEAD
-# Platforms
-
-kotlin = "2.0.0"
-spring = "2.7.2"
-vaadin = "23.1.6"
-
-# Other
-
-jackson = "2.13.3"
-jekyllDocker = "4.2.0"
-junit = "5.9.0"
-ktor = "2.1.0"
-openjfx = "18.0.2"
-guava = "31.1-jre"
-testcontainers = "1.17.3"
-
-=======
->>>>>>> 5f09047e
 [libraries]
 
 # Regular Libraries
@@ -47,18 +28,8 @@
 # Gradle Plugins
 gradle-kotlin = { group = "org.jetbrains.kotlin", name = "kotlin-gradle-plugin", version = "2.0.0" }
 gradle-dokka = { group = "org.jetbrains.dokka", name = "dokka-gradle-plugin", version = "1.9.20" }
-<<<<<<< HEAD
-gradle-kotlin = { group = "org.jetbrains.kotlin", name = "kotlin-gradle-plugin", version.ref = "kotlin" }
-gradle-kotlin-allopen = { group = "org.jetbrains.kotlin", name = "kotlin-allopen", version.ref = "kotlin" }
-gradle-kotlin-noarg = { group = "org.jetbrains.kotlin", name = "kotlin-noarg", version.ref = "kotlin" }
-
-gradle-bmVersions = { group = "com.github.ben-manes", name = "gradle-versions-plugin", version = "0.42.0" }
-gradle-dependencyManagement = { group = "io.spring.gradle", name = "dependency-management-plugin", version = "1.0.13.RELEASE" }
-gradle-detekt = { group = "io.gitlab.arturbosch.detekt", name = "detekt-gradle-plugin", version = "1.23.6" }
-=======
 gradle-detekt = { group = "io.gitlab.arturbosch.detekt", name = "detekt-gradle-plugin", version = "1.23.6" }
 gradle-bmVersions = { group = "com.github.ben-manes", name = "gradle-versions-plugin", version = "0.51.0" }
->>>>>>> 5f09047e
 gradle-gitVersioning = { group = "me.qoomon", name = "gradle-git-versioning-plugin", version = "6.3.0" }
 gradle-taskTree = { group = "com.dorongold.plugins", name = "task-tree", version = "4.0.0" }
 gradle-spotless = { group = "com.diffplug.spotless", name = "spotless-plugin-gradle", version = "6.9.1" }

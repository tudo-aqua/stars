--- conflicted
+++ resolved
@@ -26,14 +26,8 @@
 gradle-bmVersions = { group = "com.github.ben-manes", name = "gradle-versions-plugin", version = "0.51.0" }
 gradle-gitVersioning = { group = "me.qoomon", name = "gradle-git-versioning-plugin", version = "6.4.4" }
 gradle-taskTree = { group = "com.dorongold.plugins", name = "task-tree", version = "4.0.0" }
-<<<<<<< HEAD
-gradle-spotless = { group = "com.diffplug.spotless", name = "spotless-plugin-gradle", version = "7.0.2" }
+gradle-spotless = { group = "com.diffplug.spotless", name = "spotless-plugin-gradle", version = "7.2.1" }
 gradle-mavenPublish = { group = "com.vanniktech.maven.publish", name = "com.vanniktech.maven.publish.gradle.plugin", version = "0.33.0" }
-# gradle-kover = { group = "org.jetbrains.kotlinx", name = "kover", version = "0.6.1" }
-=======
-gradle-spotless = { group = "com.diffplug.spotless", name = "spotless-plugin-gradle", version = "7.2.1" }
-gradle-nexusPublish = { group = "io.github.gradle-nexus", name = "publish-plugin", version = "1.1.0" }
->>>>>>> a38f0555
 
 # Other
 dokka-javadoc = { group = "org.jetbrains.dokka", name = "kotlin-as-java-plugin", version = "1.9.20" }

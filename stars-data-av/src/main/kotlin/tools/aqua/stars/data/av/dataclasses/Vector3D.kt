--- conflicted
+++ resolved
@@ -59,30 +59,19 @@
           y = this.y / scalar.toDouble(),
           z = this.z / scalar.toDouble())
 
-<<<<<<< HEAD
-  fun dot(other: Vector3D): Double = x * other.x + y * other.y + z * other.z
-
-=======
   /** Dot product with another vector. */
   fun dot(other: Vector3D): Double = x * other.x + y * other.y + z * other.z
 
   /** Cross (Vector) product with another vector. */
->>>>>>> 4ec3dcad
   fun cross(other: Vector3D): Vector3D =
       Vector3D(
           x = y * other.z - z * other.y,
           y = z * other.x - x * other.z,
           z = x * other.y - y * other.x)
 
-<<<<<<< HEAD
-  fun magnitude(): Double = sqrt(x * x + y * y + z * z)
-
-  fun normalize(): Vector3D = magnitude().let { Vector3D(x / it, y / it, z / it) }
-=======
   /** Length of the vector. */
   fun magnitude(): Double = sqrt(x * x + y * y + z * z)
 
   /** Normalized vector with the same direction and length 1. */
   fun normalized(): Vector3D = magnitude().let { Vector3D(x / it, y / it, z / it) }
->>>>>>> 4ec3dcad
 }
--- conflicted
+++ resolved
@@ -33,9 +33,6 @@
   BUS,
   /** Motorbike. */
   MOTORCYCLE,
-<<<<<<< HEAD
-=======
   /** Bicycle. */
->>>>>>> 2619036d
   BICYCLE,
 }
--- conflicted
+++ resolved
@@ -38,7 +38,6 @@
  * @property laneDirection The [LaneDirection] of this [Lane].
  */
 data class Lane(
-<<<<<<< HEAD
     val laneId: Int = 0,
     val laneType: LaneType = LaneType.Driving,
     val laneWidth: Double = 0.0,
@@ -48,33 +47,14 @@
     var intersectingLanes: List<ContactLaneInfo> = emptyList(),
     var yieldLanes: List<ContactLaneInfo> = emptyList(),
     val laneMidpoints: List<LaneMidpoint> = emptyList(),
-    var speedLimits: List<SpeedLimit> = emptyList(),
+    val speedLimits: List<SpeedLimit> = emptyList(),
     val landmarks: List<Landmark> = emptyList(),
     var contactAreas: List<ContactArea> = emptyList(),
-    var trafficLights: List<StaticTrafficLight> = emptyList(),
-    var laneDirection: LaneDirection = LaneDirection.STRAIGHT,
+    val trafficLights: List<StaticTrafficLight> = emptyList(),
+    val laneDirection: LaneDirection = LaneDirection.STRAIGHT,
 ) {
 
   /** The [Road] this [Lane] belongs to. */
-=======
-    val laneId: Int,
-    val laneType: LaneType,
-    val laneWidth: Double,
-    val laneLength: Double,
-    var predecessorLanes: List<ContactLaneInfo>,
-    var successorLanes: List<ContactLaneInfo>,
-    var intersectingLanes: List<ContactLaneInfo>,
-    var yieldLanes: List<ContactLaneInfo>,
-    val laneMidpoints: List<LaneMidpoint>,
-    val speedLimits: List<SpeedLimit>,
-    val landmarks: List<Landmark>,
-    var contactAreas: List<ContactArea>,
-    val trafficLights: List<StaticTrafficLight>,
-    val laneDirection: LaneDirection,
-) {
-
-  /** The [Road]. */
->>>>>>> 24b99f6d
   lateinit var road: Road
 
   /** Whether this [Lane] turns left. */

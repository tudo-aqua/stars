--- conflicted
+++ resolved
@@ -36,8 +36,8 @@
  * @property rayleighScatteringScale The scale of rayleigh scattering.
  */
 data class WeatherParameters(
-<<<<<<< HEAD
     val type: WeatherType = WeatherType.Clear,
+    val dustStorm: Double,
     val cloudiness: Double = 0.0,
     val precipitation: Double = 0.0,
     val precipitationDeposits: Double = 0.0,
@@ -51,21 +51,4 @@
     val scatteringIntensity: Double = 0.0,
     val mieScatteringScale: Double = 0.0,
     val rayleighScatteringScale: Double = 0.0,
-=======
-    val type: WeatherType,
-    val dustStorm: Double,
-    val cloudiness: Double,
-    val precipitation: Double,
-    val precipitationDeposits: Double,
-    val windIntensity: Double,
-    val sunAzimuthAngle: Double,
-    val sunAltitudeAngle: Double,
-    val fogDensity: Double,
-    val fogDistance: Double,
-    val wetness: Double,
-    val fogFalloff: Double,
-    val scatteringIntensity: Double,
-    val mieScatteringScale: Double,
-    val rayleighScatteringScale: Double,
->>>>>>> 24b99f6d
 )
--- conflicted
+++ resolved
@@ -25,13 +25,7 @@
 /**
  * Data class for vehicles.
  *
-<<<<<<< HEAD
- * @param id The ID of the vehicle.
- * @property positionOnLane The [Vehicle]'s position in the [Lane].
- * @property lane The [Vehicle]'s [Lane].
-=======
  * @property id The identifier of the vehicle.
->>>>>>> 24b99f6d
  * @property typeId The type identifier.
  * @property attributes The attributes of the vehicle.
  * @property isAlive Whether the vehicle is alive.
@@ -41,7 +35,7 @@
  * @property boundingBox The [BoundingBox] of the vehicle.
  * @property location The [Location] of the vehicle.
  * @property rotation The [Rotation] of the vehicle.
- * @property isPrimary Whether this is the own vehicle.
+ * @property isEgo Whether this is the own vehicle.
  * @property forwardVector The current forward vector.
  * @property velocity The current velocity in m/s.
  * @property acceleration The current acceleration m/s².
@@ -49,24 +43,7 @@
  * @property lane The [Vehicle]'s [Lane].
  * @property positionOnLane The [Vehicle]'s position in the [Lane].
  * @property vehicleType The [VehicleType].
- * @property tickData [TickData].
  */
-<<<<<<< HEAD
-class Vehicle(
-    id: Int = 0,
-    var positionOnLane: Double = 0.0,
-    var lane: Lane,
-    val typeId: String = "",
-    val vehicleType: VehicleType = VehicleType.CAR,
-    var isEgo: Boolean = false,
-    val location: Location = Location(),
-    val forwardVector: Vector3D = Vector3D(),
-    val rotation: Rotation = Rotation(),
-    var velocity: Vector3D = Vector3D(),
-    var acceleration: Vector3D = Vector3D(),
-    val angularVelocity: Vector3D = Vector3D(),
-) : Actor(id) {
-=======
 data class Vehicle(
     override val id: Int,
     override val typeId: String,
@@ -78,7 +55,7 @@
     override val boundingBox: BoundingBox,
     override val location: Location,
     override val rotation: Rotation,
-    override var isPrimary: Boolean,
+    override var isEgo: Boolean,
     val forwardVector: Vector3D,
     var velocity: Vector3D,
     var acceleration: Vector3D,
@@ -86,9 +63,7 @@
     val lane: Lane,
     val positionOnLane: Double,
     val vehicleType: VehicleType,
-    override val tickData: TickData,
 ) : Actor() {
->>>>>>> 24b99f6d
 
   /** Whether the vehicle is of [VehicleType.BICYCLE]. */
   val isBicycle: Boolean
@@ -113,26 +88,12 @@
   /** SpeedLimit of the road/lane for the current location of this [Vehicle]. */
   val applicableSpeedLimit: SpeedLimit?
     get() =
-        lane.speedLimits.firstOrNull { speedLimit ->
-          positionOnLane in (speedLimit.fromDistanceFromStart..speedLimit.toDistanceFromStart)
+        this.lane.speedLimits.firstOrNull { speedLimit ->
+          this.positionOnLane in (speedLimit.fromDistanceFromStart..speedLimit.toDistanceFromStart)
         }
 
   override fun clone(newTickData: TickData): Actor =
       Vehicle(
-<<<<<<< HEAD
-          id,
-          positionOnLane,
-          lane,
-          typeId,
-          vehicleType,
-          isEgo,
-          location,
-          forwardVector,
-          rotation,
-          velocity,
-          acceleration,
-          angularVelocity)
-=======
           id = id,
           typeId = typeId,
           attributes = attributes,
@@ -143,16 +104,15 @@
           boundingBox = boundingBox,
           location = location,
           rotation = rotation,
-          isPrimary = isPrimary,
+          isEgo = isEgo,
           forwardVector = forwardVector,
           velocity = velocity,
           acceleration = acceleration,
           angularVelocity = angularVelocity,
           lane = lane,
           positionOnLane = positionOnLane,
-          vehicleType = vehicleType,
-          tickData = newTickData)
->>>>>>> 24b99f6d
+          vehicleType = vehicleType
+      )
 
   override fun toString(): String =
       "Vehicle(positionOnLane=$positionOnLane, lane=${lane.laneId}, road=${lane.road.id})"
@@ -171,13 +131,4 @@
     // 3) scale by speed and assign
     this.velocity = Vector3D(dir.x * speedMps, dir.y * speedMps, dir.z * speedMps)
   }
-
-  override fun hashCode(): Int {
-    var result = id
-    result = 31 * result + tickData.currentTick.hashCode()
-    result = 31 * result + positionOnLane.hashCode()
-    result = 31 * result + lane.laneId.hashCode()
-    result = 31 * result + lane.road.id.hashCode()
-    return result
-  }
 }
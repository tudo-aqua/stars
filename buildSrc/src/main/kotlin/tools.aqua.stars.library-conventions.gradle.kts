/*
 * Copyright 2023-2025 The STARS Project Authors
 * SPDX-License-Identifier: Apache-2.0
 *
 * Licensed under the Apache License, Version 2.0 (the "License");
 * you may not use this file except in compliance with the License.
 * You may obtain a copy of the License at
 *
 *     http://www.apache.org/licenses/LICENSE-2.0
 *
 * Unless required by applicable law or agreed to in writing, software
 * distributed under the License is distributed on an "AS IS" BASIS,
 * WITHOUT WARRANTIES OR CONDITIONS OF ANY KIND, either express or implied.
 * See the License for the specific language governing permissions and
 * limitations under the License.
 */

import org.gradle.accessors.dm.LibrariesForLibs
import org.gradle.api.tasks.testing.logging.TestLogEvent.*
import org.gradle.kotlin.dsl.`java-library`
import tools.aqua.*
import tools.aqua.GlobalMavenMetadataExtension
import tools.aqua.MavenMetadataExtension
import tools.aqua.developer
import tools.aqua.github
import tools.aqua.license

plugins {
  id("com.dorongold.task-tree")
  id("com.github.ben-manes.versions")
  id("com.diffplug.spotless")
  id("io.gitlab.arturbosch.detekt")
  id("org.jetbrains.dokka")
  id("com.vanniktech.maven.publish")

  `java-library`
  signing

  kotlin("jvm")
}

group = rootProject.group

version = rootProject.version

repositories { mavenCentral() }

tasks.dependencyUpdates {
  gradleReleaseChannel = "stable"
  rejectVersionIf(destabilizesVersion)
}

spotless {
  kotlinGradle { defaultFormat(rootProject) }
  kotlin { defaultFormat(rootProject) }
}

detekt {
  basePath = rootProject.projectDir.absolutePath
  config.setFrom(files(rootProject.file("contrib/detekt-rules.yml")))
}

val kdocJar: TaskProvider<Jar> by
    tasks.registering(Jar::class) {
      archiveClassifier.set("kdoc")
      from(tasks.dokkaHtml.flatMap { it.outputDirectory })
    }

val kdoc: Configuration by
    configurations.creating {
      isCanBeConsumed = true
      isCanBeResolved = false
    }

val tests by configurations.creating

val testJar by
    tasks.registering(Jar::class) {
      archiveClassifier.set("tests")
      from(sourceSets["test"].output)
    }

artifacts {
  add(kdoc.name, kdocJar)
  add(tests.name, testJar.get())
}

val javadocJar: TaskProvider<Jar> by
    tasks.registering(Jar::class) {
      archiveClassifier.set("javadoc")
      from(tasks.dokkaJavadoc.flatMap { it.outputDirectory })
    }

// black magic from https://github.com/gradle/gradle/issues/15383
val libs = the<LibrariesForLibs>()

dependencies {
  dokkaGfmPlugin(libs.dokka.javadoc)
  testImplementation(libs.kotlin.test)
  detektPlugins(libs.detekt.rules.libraries)
}

tasks.test {
  useJUnitPlatform()
  testLogging { events(FAILED, PASSED, SKIPPED) }
}

kotlin { jvmToolchain(21) }

val mavenMetadata = extensions.create<MavenMetadataExtension>("mavenMetadata")

mavenPublishing {
  publishToMavenCentral()
  signAllPublications()

  pom {
    name.set(mavenMetadata.name)
    description.set(mavenMetadata.description)

    val globalMetadata = rootProject.extensions.getByType<GlobalMavenMetadataExtension>()

    developers { globalMetadata.developers.get().forEach { developer(it.name, it.email) } }

    globalMetadata.githubProject.get().let { github(it.organization, it.project, it.mainBranch) }

    licenses { globalMetadata.licenses.get().forEach { license(it.name, it.url) } }
  }
<<<<<<< HEAD
}
=======
}

signing { useGpgCmd() }
>>>>>>> 981ea693
<|MERGE_RESOLUTION|>--- conflicted
+++ resolved
@@ -72,6 +72,7 @@
       isCanBeResolved = false
     }
 
+
 val tests by configurations.creating
 
 val testJar by
@@ -125,10 +126,6 @@
 
     licenses { globalMetadata.licenses.get().forEach { license(it.name, it.url) } }
   }
-<<<<<<< HEAD
-}
-=======
 }
 
-signing { useGpgCmd() }
->>>>>>> 981ea693
+signing { useGpgCmd() }
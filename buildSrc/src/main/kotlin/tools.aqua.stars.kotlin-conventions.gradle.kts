/*
 * Copyright 2021-2024 The STARS Project Authors
 * SPDX-License-Identifier: Apache-2.0
 *
 * Licensed under the Apache License, Version 2.0 (the "License");
 * you may not use this file except in compliance with the License.
 * You may obtain a copy of the License at
 *
 *     http://www.apache.org/licenses/LICENSE-2.0
 *
 * Unless required by applicable law or agreed to in writing, software
 * distributed under the License is distributed on an "AS IS" BASIS,
 * WITHOUT WARRANTIES OR CONDITIONS OF ANY KIND, either express or implied.
 * See the License for the specific language governing permissions and
 * limitations under the License.
 */

import org.gradle.accessors.dm.LibrariesForLibs
import org.gradle.api.tasks.testing.logging.TestLogEvent.*
import tools.aqua.defaultFormat

plugins {
  id("tools.aqua.stars.base-conventions")

  kotlin("jvm")
  id("com.diffplug.spotless")
  id("io.gitlab.arturbosch.detekt")
  id("org.jetbrains.dokka")
  id("org.jetbrains.kotlinx.kover")
}

detekt {
  basePath = rootProject.projectDir.absolutePath
  config = files(rootProject.file("contrib/detekt-rules.yml"))
}

spotless { kotlin { defaultFormat(rootProject) } }

val kdocJar: TaskProvider<Jar> by
    tasks.registering(Jar::class) {
      archiveClassifier.set("kdoc")
      from(tasks.dokkaHtml.flatMap { it.outputDirectory })
    }

val kdoc: Configuration by
    configurations.creating {
      isCanBeConsumed = true
      isCanBeResolved = false
    }

artifacts { add(kdoc.name, kdocJar) }

val javadocJar: TaskProvider<Jar> by
    tasks.registering(Jar::class) {
      archiveClassifier.set("javadoc")
      from(tasks.dokkaJavadoc.flatMap { it.outputDirectory })
    }

java {
  withSourcesJar()
  withJavadocJar()
}

// black magic from https://github.com/gradle/gradle/issues/15383
val libs = the<LibrariesForLibs>()

dependencies {
  dokkaGfmPlugin(libs.dokka.javadoc)
  implementation(libs.kotlinx.coroutines.core)
  testImplementation(platform(libs.junit.bom))
  testImplementation(libs.bundles.test)
}

tasks.test {
  useJUnitPlatform()
  testLogging { events(FAILED, PASSED, SKIPPED) }
}

<<<<<<< HEAD
kotlin.target.compilations.all {
  kotlinOptions {
    jvmTarget = "17"
    // allWarningsAsErrors = true
    freeCompilerArgs = listOf("-Xjsr305=strict", "-Xjvm-default=all")
  }
}
=======
kotlin { jvmToolchain(17) }
>>>>>>> dd566378
<|MERGE_RESOLUTION|>--- conflicted
+++ resolved
@@ -76,14 +76,4 @@
   testLogging { events(FAILED, PASSED, SKIPPED) }
 }
 
-<<<<<<< HEAD
-kotlin.target.compilations.all {
-  kotlinOptions {
-    jvmTarget = "17"
-    // allWarningsAsErrors = true
-    freeCompilerArgs = listOf("-Xjsr305=strict", "-Xjvm-default=all")
-  }
-}
-=======
-kotlin { jvmToolchain(17) }
->>>>>>> dd566378
+kotlin { jvmToolchain(17) }
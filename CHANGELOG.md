[0.4]: https://github.com/tudo-aqua/stars/releases/tag/v0.4
[0.3]: https://github.com/tudo-aqua/stars/releases/tag/v0.3
[0.2.2]: https://github.com/tudo-aqua/stars/releases/tag/v0.2.2
[0.2.1]: https://github.com/tudo-aqua/stars/releases/tag/v0.2.1
[0.2]: https://github.com/tudo-aqua/stars/releases/tag/v0.2
[0.1]: https://github.com/tudo-aqua/stars/releases/tag/v0.1
<!-- ### Added -->
<!-- ### Changed -->
<!-- ### Fixed -->
<!-- ### Removed -->
<!-- ### Security -->
<!-- ### Deprecated -->

# Changelog
All notable changes to this project will be documented in this file.

## 0.5 - TBA
### Added
- Add `PreEvaluationHooks` before evaluation of `TSCs` and `Segments` in `TSCEvaluation`.
- Add pre-defined `MinNodesInTSCHook` and `MinTicksPerSegmentHook`.
- Add `identifier` field to `TSC`.
<<<<<<< HEAD
- Add `euclideanDistance` function to `Location`.
=======
- Add `vehicleType` field to `Vehicle`.
>>>>>>> 7681d3f3

### Changed
- `TSCEvaluation` now accepts multiple `TSCs` instead of `TSCProjections`.
- `registerMetricProviders` now throws an `IllegalArgumentException` when multiple instances of the same `MetricProvider` class is registered.
- Rename `ProjectionMetricProvider` to `TSCMetricProvider`.
- Rename `ProjectionAndTSCInstanceNodeMetricProvider` to `TSCAndTSCInstanceNodeMetricProvider`.
- Rename `InvalidTSCInstancesPerProjectionMetric` to `InvalidTSCInstancesPerTSCMetric`.
- Rename `ValidTSCInstancesPerProjectionMetric` to `ValidTSCInstancesPerTSCMetric`.
- Rename `MissedTSCInstancesPerProjectionMetric` to `MissedTSCInstancesPerTSCMetric`.
- Rename `MissingPredicateCombinationsPerProjectionMetric` to `MissingPredicateCombinationsPerTSCMetric`.
- Root nodes in a `TSC` now must not have a condition.

### Fixed
- Fix `toString()` function of `TSCNode` to include the root node's label.

### Removed
- Remove `TSCProjection` class. Now, for each projection in a `TSC` a new `TSC` is created and evaluated.

## [0.4] - 02.08.2024
### Added
- Add iterator for `TSC`.
- Add support for multiple monitors per node.
- Add dedicated `TSCBuilders` for bounded nodes and leaf nodes.
- Add dedicated `TSCBuilders` for monitors and projections.
- Add dedicated `TSCBuilders` for conditions and valueFunction.
- Add check for duplicated `TSCNode` labels.

## [0.3] - 16.05.2024
### Added
- Add generic `TickUnit` and `TickDifference` instead of `Double` identifier. 
  - **Note**: These two types add to the three existing base types (``SegmentType``, `EntityType` and `TickDataType`) and are now required to use the STARS framework.
- Add ``TickDataUnitMilliseconds`` class which implements the newly introduced `TickUnit` interface.
- Add ``TickDataDifferenceMilliseconds`` class which implements the newly introduced `TickDifference` interface.
- Add ``registerMetricProviders`` in ``TSCEvaluation``.
- Add ``TickDataUnitSeconds`` and ``TickDataDifferenceSeconds`` classes for `tools.aqua.stars.data.av.dataclasses` package.
- Add options to skip creation of CSVs and plots via ``writeCSV`` and ``writePlots`` parameters in ``TSCEvaluation.runEvaluation()``.
- Add TSC instance of failing monitor to ``TSCMonitorResult``.
- Add ``onlyMonitor`` flag to ``TSCNode`` and corresponding DSL function for global monitors.
- Add ``plotDataAsHistogram()`` function to ``DataPlotter``.
- Add ``size`` and ``logscale`` parameter to all plotting functions in ``DataPlotter``.
- Add ``FailedMonitorsGroupedByTSCInstanceMetric`` to track all failed monitors and group the results by TSC instances.
- Add ``FailedMonitorsGroupedByTSCNodeMetric`` to track all failed monitors and group the results by TSC nodes.

### Changed
- Rename ``NullaryPredicate.evaluate()`` function to ``holds()`` to match naming conventions of other predicates.
- Rename ``PredicateContext.evaluate()`` function to ``holds()`` to match naming conventions of other predicates.
- Rename ``PostEvaluationMetricProvider.evaluate()`` function to ``postEvaluate()`` to distinguish it from functions from `EvaluationMetricProvider`.
- Rename ``PostEvaluationMetricProvider.print()`` function to ``printPostEvaluationResult()`` to distinguish it from functions from `EvaluationMetricProvider`.
- Replace ``SegmentDurationPerIdentifierMetric`` with ``TotalSegmentTickDifferencePerIdentifierMetric``.
- Replace ``TotalSegmentTimeLengthMetric`` with ``TotalSegmentTickDifferenceMetric``.
- Replace ``tickData`` field in SegmentType with by getter on ``ticks``.

### Fixed
- Range checks in CMFTBL operators

### Updated
- Clarify documentation and added missing documentation at various instances.
- Replace domain keywords (i.e. ``actor``, ``egoVehicle``, etc.) with generic variants at several places.
- Correct order of parameters for ``BinaryPredicate`` constructor to match other predicates.
- Updated detekt config for _FunctionNaming_. New checked rule is: ``([a-z][a-zA-Z0-9]*)|(\`[a-zA-Z0-9 ,.-]+\`)``.

### Removed
- Remove field ``SegmentType.tickIDs``. Use ``SegmentType.ticks.keys`` call instead.
- Remove field ``SegmentType.firstTickId``. Use ``SegmentType.ticks.keys.first()`` call instead.
- Remove field ``PredicateContext.tIDs``. Use ``PredicateContext.segment.ticks.keys`` call instead.

## [0.2.2] - 13.02.2024
### Added
- Add missing documentation
- Add missing `previous` CMFTBL operator using two entities
- Add additional sanity checks for the `primaryEntityId` in `Segments`
- Add support for plotting and saving specific `x` and `y` values

### Changed
- Change Kotlin version from `1.7.10` to `1.9.10`
- Introduce new subpackages and move files accordingly
- Use `jvmToolchains`
- Split plotting and writing of CSV files into two separate functions

### Fixed
- When using `useEveryVehicleAsEgo` the existing flags are now correctly reset
- Add missing `evaluate` function call of `PostEvaluationMetricProvider`

### Security
- Update project to Java 17
- Update lets-plot library to fix security issue

## [0.2.1] - 17.11.2023
### Added
- Add git pre-commit hook for `spotlessCheck`
- Add `orderFilesBySeed` flag to the `loadSegments()` function which loads the `AVDataClasses`
- Add logging for `AverageVehiclesInEgoBlockMetric`
- Add additional scaled plots `validTSCInstanceOccurrencesPerProjection_scaled` and `validTSCInstancesProgressionPerProjection_combined_percentage_scaled`

### Changed
- Ignore empty data sets when creating plots (i.e. do not create plot)
- Update legend entry for `validTscInstancesOccurrences` to also include (occurred/total) instances

### Fixed
- Set `egoVehicle` value according to actual value of given Actor
- Fix `sliceRunIntoSegments()` by correctly using the `minSegmentTickCount` attribute
- The logger with level `FINEST` is now using the correct formatter
- Fix differing analysis result directories for plots, CSV files and logs 

### Removed
- Remove `AverageVehiclesInEgoBlockMetric` `println()` statement

## [0.2] - 03.11.2023
### Added
- Add `Plottable` interface
- Add new `DataPlotter` with PNG and CSV export functionalities
- Add missing KDoc documentation for metric classes
- Add plot export to `ValidTSCInstancesPerProjectionMetric`
- Add CSV export to `ValidTSCInstancesPerProjectionMetric`

### Changed
- Update `lets-plot` dependency version

### Fixed
- Fix failing pipeline by introducing `codecov.yml` specification
- Rename package and Maven artifact `tools.aqua.stars.import.carla` to `tools.aqua.stars.importer.carla` due to Java naming conventions

### Removed
- Remove old `DataPlotter`

## [0.1] - 01.09.2023
First release of the STARS framework.<|MERGE_RESOLUTION|>--- conflicted
+++ resolved
@@ -19,11 +19,8 @@
 - Add `PreEvaluationHooks` before evaluation of `TSCs` and `Segments` in `TSCEvaluation`.
 - Add pre-defined `MinNodesInTSCHook` and `MinTicksPerSegmentHook`.
 - Add `identifier` field to `TSC`.
-<<<<<<< HEAD
 - Add `euclideanDistance` function to `Location`.
-=======
 - Add `vehicleType` field to `Vehicle`.
->>>>>>> 7681d3f3
 
 ### Changed
 - `TSCEvaluation` now accepts multiple `TSCs` instead of `TSCProjections`.

[1.0]: https://github.com/tudo-aqua/stars/releases/tag/v1.0

[0.5]: https://github.com/tudo-aqua/stars/releases/tag/v0.5

[0.4]: https://github.com/tudo-aqua/stars/releases/tag/v0.4

[0.3]: https://github.com/tudo-aqua/stars/releases/tag/v0.3

[0.2.2]: https://github.com/tudo-aqua/stars/releases/tag/v0.2.2

[0.2.1]: https://github.com/tudo-aqua/stars/releases/tag/v0.2.1

[0.2]: https://github.com/tudo-aqua/stars/releases/tag/v0.2

[0.1]: https://github.com/tudo-aqua/stars/releases/tag/v0.1
<!-- ### Added -->
<!-- ### Changed -->
<!-- ### Fixed -->
<!-- ### Removed -->
<!-- ### Security -->
<!-- ### Deprecated -->

# Changelog

All notable changes to this project will be documented in this file.

## [1.1] - TBD

### Added

- Add `MissedPredicatesPerTSCMetric`.
- Add `identifier` parameter to `TSCDsl`.
- Add counting of possible `TSCInstances`.
<<<<<<< HEAD
- Add performant `isValid()` function to `TSCInstance` and `TSCInstanceNode`.
=======
- Add `identifier` field to `MetricProvider` and allow the registration of multiple instances with the same `MetricProvider` class when the `identifiers` differ.
>>>>>>> aee33726


## [1.0] - 14.10.2025

### Added

- Add CMFTBL operators `pastMinPrevalence`, `pastMaxPrevalence`, `bind`, `exists`, `forAll`, `release` and `backTo`.
- Add `Serializable` interface.
    - Make `TickUnit` and `TickDifference` implement `Serializable`.`
- Add default parameters for various classes in `DataAV`.
- Add missing `MetricProviders`: `TSCAndSegmentMetricProvider`, `TSCInstanceAndSegmentMetricProvider` and `TSCAndTSCInstanceAndSegmentMetricProvider`.

### Changed

- Remove nullability for `condition` in `TSCBuilder`.
- Remove nullability for `egoVehicle` in `DataAV`.
- Change parameter type of `SegmentMetricProvider.evaluate()` from `SegmentType` to `S`.
- Change classes from interface to abstract class for `EntityType`, `SegmentType`, `TickDataType`, `TickUnit`, and
  `TickDifference`.
- Rename `Serializable` class to `SerializableMetric` and `SerializableExtension` to `SerializableMetricExtension`.
- Reorder package structure.

### Fixed

- Fix range bug in `PlotDataSaver.getCSVString()`

### Removed

- Remove comparison to baseline functionality.

## [0.5] - 06.11.2024

### Added

- Add `PreEvaluationHooks` before evaluation of `TSCs` and `Segments` in `TSCEvaluation`.
- Add pre-defined `MinNodesInTSCHook` and `MinTicksPerSegmentHook`.
- Add `identifier` field to `TSC`.
- Add `euclideanDistance` function to `Location`.
- Add `vehicleType` field to `Vehicle`.
- Add `loggerIdentifier` field to `Loggable` interface.
- Add `Serializable` interface.
    - This adds the functionality to compare your current analysis results with the previous run or a specified
      baseline.
- Add experiment run metadata file containing the experiment run configuration and system information.

### Changed

- `TSCEvaluation` now accepts multiple `TSCs` instead of `TSCProjections`.
- `registerMetricProviders` now throws an `IllegalArgumentException` when multiple instances of the same
  `MetricProvider` class is registered.
- Root nodes in a `TSC` now **must not** have a condition.
- Move `label` from `TSCEdge` to `TSCNode`.
- All default metrics now implement the new `Serializable` interface.
- Rename `ProjectionMetricProvider` to `TSCMetricProvider`.
- Rename `ProjectionAndTSCInstanceNodeMetricProvider` to `TSCAndTSCInstanceMetricProvider`.
- Rename `InvalidTSCInstancesPerProjectionMetric` to `InvalidTSCInstancesPerTSCMetric`.
- Rename `ValidTSCInstancesPerProjectionMetric` to `ValidTSCInstancesPerTSCMetric`.
- Rename `MissedTSCInstancesPerProjectionMetric` to `MissedTSCInstancesPerTSCMetric`.
- Rename `MissingPredicateCombinationsPerProjectionMetric` to `MissingPredicateCombinationsPerTSCMetric`.
- Rename `DataSaver` to `PlotDataSaver`.

### Fixed

- Fix `toString()` function of `TSCNode` to include the root node's label.

### Removed

- Remove `TSCProjection` class. Now, for each projection in a `TSC` a new `TSC` is created and evaluated.

## [0.4] - 02.08.2024

### Added

- Add iterator for `TSC`.
- Add support for multiple monitors per node.
- Add dedicated `TSCBuilders` for bounded nodes and leaf nodes.
- Add dedicated `TSCBuilders` for monitors and projections.
- Add dedicated `TSCBuilders` for conditions and valueFunction.
- Add check for duplicated `TSCNode` labels.

## [0.3] - 16.05.2024

### Added

- Add generic `TickUnit` and `TickDifference` instead of `Double` identifier.
    - **Note**: These two types add to the three existing base types (``SegmentType``, `EntityType` and `TickDataType`)
      and are now required to use the STARS framework.
- Add ``TickDataUnitMilliseconds`` class which implements the newly introduced `TickUnit` interface.
- Add ``TickDataDifferenceMilliseconds`` class which implements the newly introduced `TickDifference` interface.
- Add ``registerMetricProviders`` in ``TSCEvaluation``.
- Add ``TickDataUnitSeconds`` and ``TickDataDifferenceSeconds`` classes for `tools.aqua.stars.data.av.dataclasses`
  package.
- Add options to skip creation of CSVs and plots via ``writeCSV`` and ``writePlots`` parameters in
  ``TSCEvaluation.runEvaluation()``.
- Add TSC instance of failing monitor to ``TSCMonitorResult``.
- Add ``onlyMonitor`` flag to ``TSCNode`` and corresponding DSL function for global monitors.
- Add ``plotDataAsHistogram()`` function to ``DataPlotter``.
- Add ``size`` and ``logscale`` parameter to all plotting functions in ``DataPlotter``.
- Add ``FailedMonitorsGroupedByTSCInstanceMetric`` to track all failed monitors and group the results by TSC instances.
- Add ``FailedMonitorsGroupedByTSCNodeMetric`` to track all failed monitors and group the results by TSC nodes.

### Changed

- Rename ``NullaryPredicate.evaluate()`` function to ``holds()`` to match naming conventions of other predicates.
- Rename ``PredicateContext.evaluate()`` function to ``holds()`` to match naming conventions of other predicates.
- Rename ``PostEvaluationMetricProvider.evaluate()`` function to ``postEvaluate()`` to distinguish it from functions
  from `EvaluationMetricProvider`.
- Rename ``PostEvaluationMetricProvider.print()`` function to ``printPostEvaluationResult()`` to distinguish it from
  functions from `EvaluationMetricProvider`.
- Replace ``SegmentDurationPerIdentifierMetric`` with ``TotalSegmentTickDifferencePerIdentifierMetric``.
- Replace ``TotalSegmentTimeLengthMetric`` with ``TotalSegmentTickDifferenceMetric``.
- Replace ``tickData`` field in SegmentType with by getter on ``ticks``.

### Fixed

- Range checks in CMFTBL operators

### Updated

- Clarify documentation and added missing documentation at various instances.
- Replace domain keywords (i.e. ``actor``, ``egoVehicle``, etc.) with generic variants at several places.
- Correct order of parameters for ``BinaryPredicate`` constructor to match other predicates.
- Updated detekt config for _FunctionNaming_. New checked rule is: ``([a-z][a-zA-Z0-9]*)|(\`[a-zA-Z0-9 ,.-]+\`)``.

### Removed

- Remove field ``SegmentType.tickIDs``. Use ``SegmentType.ticks.keys`` call instead.
- Remove field ``SegmentType.firstTickId``. Use ``SegmentType.ticks.keys.first()`` call instead.
- Remove field ``PredicateContext.tIDs``. Use ``PredicateContext.segment.ticks.keys`` call instead.

## [0.2.2] - 13.02.2024

### Added

- Add missing documentation
- Add missing `previous` CMFTBL operator using two entities
- Add additional sanity checks for the `primaryEntityId` in `Segments`
- Add support for plotting and saving specific `x` and `y` values

### Changed

- Change Kotlin version from `1.7.10` to `1.9.10`
- Introduce new subpackages and move files accordingly
- Use `jvmToolchains`
- Split plotting and writing of CSV files into two separate functions

### Fixed

- When using `useEveryVehicleAsEgo` the existing flags are now correctly reset
- Add missing `evaluate` function call of `PostEvaluationMetricProvider`

### Security

- Update project to Java 17
- Update lets-plot library to fix security issue

## [0.2.1] - 17.11.2023

### Added

- Add git pre-commit hook for `spotlessCheck`
- Add `orderFilesBySeed` flag to the `loadSegments()` function which loads the `AVDataClasses`
- Add logging for `AverageVehiclesInEgoBlockMetric`
- Add additional scaled plots `validTSCInstanceOccurrencesPerProjection_scaled` and
  `validTSCInstancesProgressionPerProjection_combined_percentage_scaled`

### Changed

- Ignore empty data sets when creating plots (i.e. do not create plot)
- Update legend entry for `validTscInstancesOccurrences` to also include (occurred/total) instances

### Fixed

- Set `egoVehicle` value according to actual value of given Actor
- Fix `sliceRunIntoSegments()` by correctly using the `minSegmentTickCount` attribute
- The logger with level `FINEST` is now using the correct formatter
- Fix differing analysis result directories for plots, CSV files and logs

### Removed

- Remove `AverageVehiclesInEgoBlockMetric` `println()` statement

## [0.2] - 03.11.2023

### Added

- Add `Plottable` interface
- Add new `DataPlotter` with PNG and CSV export functionalities
- Add missing KDoc documentation for metric classes
- Add plot export to `ValidTSCInstancesPerProjectionMetric`
- Add CSV export to `ValidTSCInstancesPerProjectionMetric`

### Changed

- Update `lets-plot` dependency version

### Fixed

- Fix failing pipeline by introducing `codecov.yml` specification
- Rename package and Maven artifact `tools.aqua.stars.import.carla` to `tools.aqua.stars.importer.carla` due to Java
  naming conventions

### Removed

- Remove old `DataPlotter`

## [0.1] - 01.09.2023

First release of the STARS framework.<|MERGE_RESOLUTION|>--- conflicted
+++ resolved
@@ -31,12 +31,8 @@
 - Add `MissedPredicatesPerTSCMetric`.
 - Add `identifier` parameter to `TSCDsl`.
 - Add counting of possible `TSCInstances`.
-<<<<<<< HEAD
 - Add performant `isValid()` function to `TSCInstance` and `TSCInstanceNode`.
-=======
 - Add `identifier` field to `MetricProvider` and allow the registration of multiple instances with the same `MetricProvider` class when the `identifiers` differ.
->>>>>>> aee33726
-
 
 ## [1.0] - 14.10.2025
 

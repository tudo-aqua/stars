--- conflicted
+++ resolved
@@ -19,11 +19,8 @@
 - Add ``TickDataUnitMilliseconds`` class which implements the newly introduced `TickUnit` interface.
 - Add ``TickDataDifferenceMilliseconds`` class which implements the newly introduced `TickDifference` interface.
 - Add ``registerMetricProviders`` in ``TSCEvaluation``.
-<<<<<<< HEAD
 - Add ``TickDataUnitSeconds`` and ``TickDataDifferenceSeconds`` classes for `tools.aqua.stars.data.av.dataclasses` package.
-=======
 - Add options to skip creation of CSVs and plots via ``writeCSV`` and ``writePlots`` parameters in ``TSCEvaluation.runEvaluation()``.
->>>>>>> 9d3464a3
 
 ### Changed
 - Rename ``NullaryPredicate.evaluate()`` function to ``holds()`` to match naming conventions of other predicates.

--- conflicted
+++ resolved
@@ -29,17 +29,13 @@
 - Rename `ValidTSCInstancesPerProjectionMetric` to `ValidTSCInstancesPerTSCMetric`.
 - Rename `MissedTSCInstancesPerProjectionMetric` to `MissedTSCInstancesPerTSCMetric`.
 - Rename `MissingPredicateCombinationsPerProjectionMetric` to `MissingPredicateCombinationsPerTSCMetric`.
+- Rename `DataSaver` to `PlotDataSaver`.
 
 ### Fixed
 - Fix `toString()` function of `TSCNode` to include the root node's label.
 
-<<<<<<< HEAD
-### Changed
-- Rename `DataSaver` to `PlotDataSaver`.
-=======
 ### Removed
 - Remove `TSCProjection` class. Now, for each projection in a `TSC` a new `TSC` is created and evaluated.
->>>>>>> a626a57d
 
 ## [0.4] - 02.08.2024
 ### Added

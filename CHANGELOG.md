--- conflicted
+++ resolved
@@ -29,11 +29,8 @@
 ## [2.1] - To be released
 
 ### Added
-<<<<<<< HEAD
 - Add `IterationOrder` parameter to `TickSequence`.
-=======
 - Add `TSCInstanceIterator`. 
->>>>>>> db0b5ff5
 
 ## [2.0] - 24.10.2025
 

[1.0]: https://github.com/tudo-aqua/stars/releases/tag/v1.0

[0.5]: https://github.com/tudo-aqua/stars/releases/tag/v0.5

[0.4]: https://github.com/tudo-aqua/stars/releases/tag/v0.4

[0.3]: https://github.com/tudo-aqua/stars/releases/tag/v0.3

[0.2.2]: https://github.com/tudo-aqua/stars/releases/tag/v0.2.2

[0.2.1]: https://github.com/tudo-aqua/stars/releases/tag/v0.2.1

[0.2]: https://github.com/tudo-aqua/stars/releases/tag/v0.2

[0.1]: https://github.com/tudo-aqua/stars/releases/tag/v0.1
<!-- ### Added -->
<!-- ### Changed -->
<!-- ### Fixed -->
<!-- ### Removed -->
<!-- ### Security -->
<!-- ### Deprecated -->

# Changelog

All notable changes to this project will be documented in this file.

<<<<<<< HEAD
## [2.0] - To be released

### Added
- Add `World` object in DataAV to represent the static data of the simulation. The `World` contains the `Road`s, `Junction`s, and `Crosswalk`s.
- Add `SerializableLongResult`.

### Changed

- Unify `NullaryPredicate`, `UninaryPredicate`, and `BinaryPredicate` to `Predicate`.
- Introduce `Interval` class for predicates. 
- `TickCountMetric` now tracks ticks as `Long`.

### Removed

- Completely remove `Segment`s. Evaluation is now purely based on ticks. `TickSequence` provides necessary functionality to pass data to the `TSCEvaluation`.
- Remove `Block` from `DataAV`.
=======
## [1.1] - TBD

### Added

- Add `MissedPredicatesPerTSCMetric`.
- Add `identifier` parameter to `TSCDsl`.

>>>>>>> 7e2e1fcd

## [1.0] - 14.10.2025

### Added

- Add CMFTBL operators `pastMinPrevalence`, `pastMaxPrevalence`, `bind`, `exists`, `forAll`, `release` and `backTo`.
- Add `Serializable` interface.
    - Make `TickUnit` and `TickDifference` implement `Serializable`.`
- Add default parameters for various classes in `DataAV`.
- Add missing `MetricProviders`: `TSCAndSegmentMetricProvider`, `TSCInstanceAndSegmentMetricProvider` and `TSCAndTSCInstanceAndSegmentMetricProvider`.

### Changed

- Remove nullability for `condition` in `TSCBuilder`.
- Remove nullability for `egoVehicle` in `DataAV`.
- Change parameter type of `SegmentMetricProvider.evaluate()` from `SegmentType` to `S`.
- Change classes from interface to abstract class for `EntityType`, `SegmentType`, `TickDataType`, `TickUnit`, and
  `TickDifference`.
- Rename `Serializable` class to `SerializableMetric` and `SerializableExtension` to `SerializableMetricExtension`.
- Reorder package structure.

### Fixed

- Fix range bug in `PlotDataSaver.getCSVString()`

### Removed

- Remove comparison to baseline functionality.

## [0.5] - 06.11.2024

### Added

- Add `PreEvaluationHooks` before evaluation of `TSCs` and `Segments` in `TSCEvaluation`.
- Add pre-defined `MinNodesInTSCHook` and `MinTicksPerSegmentHook`.
- Add `identifier` field to `TSC`.
- Add `euclideanDistance` function to `Location`.
- Add `vehicleType` field to `Vehicle`.
- Add `loggerIdentifier` field to `Loggable` interface.
- Add `Serializable` interface.
    - This adds the functionality to compare your current analysis results with the previous run or a specified
      baseline.
- Add experiment run metadata file containing the experiment run configuration and system information.

### Changed

- `TSCEvaluation` now accepts multiple `TSCs` instead of `TSCProjections`.
- `registerMetricProviders` now throws an `IllegalArgumentException` when multiple instances of the same
  `MetricProvider` class is registered.
- Root nodes in a `TSC` now **must not** have a condition.
- Move `label` from `TSCEdge` to `TSCNode`.
- All default metrics now implement the new `Serializable` interface.
- Rename `ProjectionMetricProvider` to `TSCMetricProvider`.
- Rename `ProjectionAndTSCInstanceNodeMetricProvider` to `TSCAndTSCInstanceMetricProvider`.
- Rename `InvalidTSCInstancesPerProjectionMetric` to `InvalidTSCInstancesPerTSCMetric`.
- Rename `ValidTSCInstancesPerProjectionMetric` to `ValidTSCInstancesPerTSCMetric`.
- Rename `MissedTSCInstancesPerProjectionMetric` to `MissedTSCInstancesPerTSCMetric`.
- Rename `MissingPredicateCombinationsPerProjectionMetric` to `MissingPredicateCombinationsPerTSCMetric`.
- Rename `DataSaver` to `PlotDataSaver`.

### Fixed

- Fix `toString()` function of `TSCNode` to include the root node's label.

### Removed

- Remove `TSCProjection` class. Now, for each projection in a `TSC` a new `TSC` is created and evaluated.

## [0.4] - 02.08.2024

### Added

- Add iterator for `TSC`.
- Add support for multiple monitors per node.
- Add dedicated `TSCBuilders` for bounded nodes and leaf nodes.
- Add dedicated `TSCBuilders` for monitors and projections.
- Add dedicated `TSCBuilders` for conditions and valueFunction.
- Add check for duplicated `TSCNode` labels.

## [0.3] - 16.05.2024

### Added

- Add generic `TickUnit` and `TickDifference` instead of `Double` identifier.
    - **Note**: These two types add to the three existing base types (``SegmentType``, `EntityType` and `TickDataType`)
      and are now required to use the STARS framework.
- Add ``TickDataUnitMilliseconds`` class which implements the newly introduced `TickUnit` interface.
- Add ``TickDataDifferenceMilliseconds`` class which implements the newly introduced `TickDifference` interface.
- Add ``registerMetricProviders`` in ``TSCEvaluation``.
- Add ``TickDataUnitSeconds`` and ``TickDataDifferenceSeconds`` classes for `tools.aqua.stars.data.av.dataclasses`
  package.
- Add options to skip creation of CSVs and plots via ``writeCSV`` and ``writePlots`` parameters in
  ``TSCEvaluation.runEvaluation()``.
- Add TSC instance of failing monitor to ``TSCMonitorResult``.
- Add ``onlyMonitor`` flag to ``TSCNode`` and corresponding DSL function for global monitors.
- Add ``plotDataAsHistogram()`` function to ``DataPlotter``.
- Add ``size`` and ``logscale`` parameter to all plotting functions in ``DataPlotter``.
- Add ``FailedMonitorsGroupedByTSCInstanceMetric`` to track all failed monitors and group the results by TSC instances.
- Add ``FailedMonitorsGroupedByTSCNodeMetric`` to track all failed monitors and group the results by TSC nodes.

### Changed

- Rename ``NullaryPredicate.evaluate()`` function to ``holds()`` to match naming conventions of other predicates.
- Rename ``PredicateContext.evaluate()`` function to ``holds()`` to match naming conventions of other predicates.
- Rename ``PostEvaluationMetricProvider.evaluate()`` function to ``postEvaluate()`` to distinguish it from functions
  from `EvaluationMetricProvider`.
- Rename ``PostEvaluationMetricProvider.print()`` function to ``printPostEvaluationResult()`` to distinguish it from
  functions from `EvaluationMetricProvider`.
- Replace ``SegmentDurationPerIdentifierMetric`` with ``TotalSegmentTickDifferencePerIdentifierMetric``.
- Replace ``TotalSegmentTimeLengthMetric`` with ``TotalSegmentTickDifferenceMetric``.
- Replace ``tickData`` field in SegmentType with by getter on ``ticks``.

### Fixed

- Range checks in CMFTBL operators

### Updated

- Clarify documentation and added missing documentation at various instances.
- Replace domain keywords (i.e. ``actor``, ``egoVehicle``, etc.) with generic variants at several places.
- Correct order of parameters for ``BinaryPredicate`` constructor to match other predicates.
- Updated detekt config for _FunctionNaming_. New checked rule is: ``([a-z][a-zA-Z0-9]*)|(\`[a-zA-Z0-9 ,.-]+\`)``.

### Removed

- Remove field ``SegmentType.tickIDs``. Use ``SegmentType.ticks.keys`` call instead.
- Remove field ``SegmentType.firstTickId``. Use ``SegmentType.ticks.keys.first()`` call instead.
- Remove field ``PredicateContext.tIDs``. Use ``PredicateContext.segment.ticks.keys`` call instead.

## [0.2.2] - 13.02.2024

### Added

- Add missing documentation
- Add missing `previous` CMFTBL operator using two entities
- Add additional sanity checks for the `primaryEntityId` in `Segments`
- Add support for plotting and saving specific `x` and `y` values

### Changed

- Change Kotlin version from `1.7.10` to `1.9.10`
- Introduce new subpackages and move files accordingly
- Use `jvmToolchains`
- Split plotting and writing of CSV files into two separate functions

### Fixed

- When using `useEveryVehicleAsEgo` the existing flags are now correctly reset
- Add missing `evaluate` function call of `PostEvaluationMetricProvider`

### Security

- Update project to Java 17
- Update lets-plot library to fix security issue

## [0.2.1] - 17.11.2023

### Added

- Add git pre-commit hook for `spotlessCheck`
- Add `orderFilesBySeed` flag to the `loadSegments()` function which loads the `AVDataClasses`
- Add logging for `AverageVehiclesInEgoBlockMetric`
- Add additional scaled plots `validTSCInstanceOccurrencesPerProjection_scaled` and
  `validTSCInstancesProgressionPerProjection_combined_percentage_scaled`

### Changed

- Ignore empty data sets when creating plots (i.e. do not create plot)
- Update legend entry for `validTscInstancesOccurrences` to also include (occurred/total) instances

### Fixed

- Set `egoVehicle` value according to actual value of given Actor
- Fix `sliceRunIntoSegments()` by correctly using the `minSegmentTickCount` attribute
- The logger with level `FINEST` is now using the correct formatter
- Fix differing analysis result directories for plots, CSV files and logs

### Removed

- Remove `AverageVehiclesInEgoBlockMetric` `println()` statement

## [0.2] - 03.11.2023

### Added

- Add `Plottable` interface
- Add new `DataPlotter` with PNG and CSV export functionalities
- Add missing KDoc documentation for metric classes
- Add plot export to `ValidTSCInstancesPerProjectionMetric`
- Add CSV export to `ValidTSCInstancesPerProjectionMetric`

### Changed

- Update `lets-plot` dependency version

### Fixed

- Fix failing pipeline by introducing `codecov.yml` specification
- Rename package and Maven artifact `tools.aqua.stars.import.carla` to `tools.aqua.stars.importer.carla` due to Java
  naming conventions

### Removed

- Remove old `DataPlotter`

## [0.1] - 01.09.2023

First release of the STARS framework.<|MERGE_RESOLUTION|>--- conflicted
+++ resolved
@@ -24,7 +24,6 @@
 
 All notable changes to this project will be documented in this file.
 
-<<<<<<< HEAD
 ## [2.0] - To be released
 
 ### Added
@@ -41,15 +40,13 @@
 
 - Completely remove `Segment`s. Evaluation is now purely based on ticks. `TickSequence` provides necessary functionality to pass data to the `TSCEvaluation`.
 - Remove `Block` from `DataAV`.
-=======
-## [1.1] - TBD
+
+## [1.1] - To be released
 
 ### Added
 
 - Add `MissedPredicatesPerTSCMetric`.
 - Add `identifier` parameter to `TSCDsl`.
-
->>>>>>> 7e2e1fcd
 
 ## [1.0] - 14.10.2025
 
